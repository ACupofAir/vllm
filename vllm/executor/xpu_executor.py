<<<<<<< HEAD
from typing import List, Optional, Tuple, Union
=======
from typing import Callable, List, Optional, Tuple, Type, Union
>>>>>>> 09c77926

import torch

from vllm.config import (CacheConfig, DeviceConfig, LoadConfig, LoRAConfig,
                         ModelConfig, ObservabilityConfig, ParallelConfig,
                         PromptAdapterConfig, SchedulerConfig,
                         SpeculativeConfig)
from vllm.executor.executor_base import ExecutorAsyncBase
from vllm.executor.gpu_executor import GPUExecutor
from vllm.logger import init_logger
from vllm.sequence import ExecuteModelRequest, PoolerOutput, SamplerOutput
from vllm.utils import make_async
<<<<<<< HEAD
=======
from vllm.worker.worker_base import WorkerBase
>>>>>>> 09c77926

logger = init_logger(__name__)


class XPUExecutor(GPUExecutor):

    uses_ray: bool = False

    def __init__(
        self,
        model_config: ModelConfig,
        cache_config: CacheConfig,
        parallel_config: ParallelConfig,
        scheduler_config: SchedulerConfig,
        device_config: DeviceConfig,
        load_config: LoadConfig,
        lora_config: Optional[LoRAConfig],
        prompt_adapter_config: Optional[PromptAdapterConfig],
        speculative_config: Optional[SpeculativeConfig],
        observability_config: Optional[ObservabilityConfig],
    ) -> None:
        assert device_config.device_type == "xpu"
        assert (not speculative_config
                ), "Speculative decoding not yet supported for XPU backend"

        model_config = _verify_and_get_model_config(model_config)

        self.model_config = model_config
        self.cache_config = cache_config
        self.load_config = load_config
        self.lora_config = lora_config
        self.parallel_config = parallel_config
        self.scheduler_config = scheduler_config
        self.device_config = device_config
        self.prompt_adapter_config = prompt_adapter_config
        self.speculative_config = None
        self.observability_config = observability_config

        # Instantiate the worker and load the model to GPU.
        self._init_executor()

<<<<<<< HEAD
    def _get_worker_module_and_class(self) -> Tuple[str, str]:
=======
    def _get_worker_module_and_class(
            self) -> Tuple[str, str, Optional[Callable[[], Type[WorkerBase]]]]:
        worker_class_fn = None
>>>>>>> 09c77926
        if self.speculative_config is not None:
            raise NotImplementedError(
                "XPU does not support speculative decoding")
        else:
            worker_module_name = "vllm.worker.xpu_worker"
            worker_class_name = "XPUWorker"
<<<<<<< HEAD
        return (worker_module_name, worker_class_name)
=======
        return (worker_module_name, worker_class_name, worker_class_fn)
>>>>>>> 09c77926

    def execute_model(
        self, execute_model_req: ExecuteModelRequest
    ) -> Optional[List[Union[SamplerOutput, PoolerOutput]]]:
        output = self.driver_worker.execute_model(execute_model_req)
        return output


class XPUExecutorAsync(XPUExecutor, ExecutorAsyncBase):

    async def execute_model_async(
        self,
        execute_model_req: ExecuteModelRequest,
    ) -> List[SamplerOutput]:
        output = await make_async(self.driver_worker.execute_model
                                  )(execute_model_req=execute_model_req)
        return output


def _verify_and_get_model_config(config: ModelConfig) -> ModelConfig:
    if config.dtype == torch.bfloat16:
        logger.warning(
            "bfloat16 is not fully supported on XPU, casting to float16.")
        config.dtype = torch.float16
    if not config.enforce_eager:
        logger.warning(
            "CUDA graph is not supported on XPU, fallback to the eager "
            "mode.")
        config.enforce_eager = True
    return config<|MERGE_RESOLUTION|>--- conflicted
+++ resolved
@@ -1,8 +1,4 @@
-<<<<<<< HEAD
-from typing import List, Optional, Tuple, Union
-=======
 from typing import Callable, List, Optional, Tuple, Type, Union
->>>>>>> 09c77926
 
 import torch
 
@@ -15,10 +11,7 @@
 from vllm.logger import init_logger
 from vllm.sequence import ExecuteModelRequest, PoolerOutput, SamplerOutput
 from vllm.utils import make_async
-<<<<<<< HEAD
-=======
 from vllm.worker.worker_base import WorkerBase
->>>>>>> 09c77926
 
 logger = init_logger(__name__)
 
@@ -60,24 +53,16 @@
         # Instantiate the worker and load the model to GPU.
         self._init_executor()
 
-<<<<<<< HEAD
-    def _get_worker_module_and_class(self) -> Tuple[str, str]:
-=======
     def _get_worker_module_and_class(
             self) -> Tuple[str, str, Optional[Callable[[], Type[WorkerBase]]]]:
         worker_class_fn = None
->>>>>>> 09c77926
         if self.speculative_config is not None:
             raise NotImplementedError(
                 "XPU does not support speculative decoding")
         else:
             worker_module_name = "vllm.worker.xpu_worker"
             worker_class_name = "XPUWorker"
-<<<<<<< HEAD
-        return (worker_module_name, worker_class_name)
-=======
         return (worker_module_name, worker_class_name, worker_class_fn)
->>>>>>> 09c77926
 
     def execute_model(
         self, execute_model_req: ExecuteModelRequest
