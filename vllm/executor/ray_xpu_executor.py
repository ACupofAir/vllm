import asyncio
from typing import List, Optional

import vllm.envs as envs
from vllm.executor.ray_gpu_executor import RayGPUExecutor, RayGPUExecutorAsync
from vllm.executor.xpu_executor import XPUExecutor
from vllm.logger import init_logger
from vllm.utils import get_vllm_instance_id, make_async

logger = init_logger(__name__)


class RayXPUExecutor(RayGPUExecutor, XPUExecutor):

    def _get_env_vars_to_be_updated(self):
        # Get the set of GPU IDs used on each node.
        worker_node_and_gpu_ids = self._run_workers("get_node_and_gpu_ids",
                                                    use_dummy_driver=True)

        VLLM_INSTANCE_ID = get_vllm_instance_id()

        # Set environment variables for the driver and workers.
        all_args_to_update_environment_variables = [({
            "VLLM_INSTANCE_ID":
            VLLM_INSTANCE_ID,
            "VLLM_TRACE_FUNCTION":
            str(envs.VLLM_TRACE_FUNCTION),
        }, ) for (_, _) in worker_node_and_gpu_ids]
        return all_args_to_update_environment_variables


class RayXPUExecutorAsync(RayXPUExecutor, RayGPUExecutorAsync):

    def __init__(self, *args, **kwargs):
        super().__init__(*args, **kwargs)
<<<<<<< HEAD
        # self.driver_exec_method = make_async(self.driver_worker.execute_method)
        # self.pp_locks: Optional[List[asyncio.Lock]] = None
=======
        self.driver_exec_method = make_async(self.driver_worker.execute_method)
        self.pp_locks: Optional[List[asyncio.Lock]] = None
>>>>>>> 09c77926
<|MERGE_RESOLUTION|>--- conflicted
+++ resolved
@@ -33,10 +33,5 @@
 
     def __init__(self, *args, **kwargs):
         super().__init__(*args, **kwargs)
-<<<<<<< HEAD
-        # self.driver_exec_method = make_async(self.driver_worker.execute_method)
-        # self.pp_locks: Optional[List[asyncio.Lock]] = None
-=======
         self.driver_exec_method = make_async(self.driver_worker.execute_method)
-        self.pp_locks: Optional[List[asyncio.Lock]] = None
->>>>>>> 09c77926
+        self.pp_locks: Optional[List[asyncio.Lock]] = None