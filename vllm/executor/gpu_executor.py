--- conflicted
+++ resolved
@@ -65,10 +65,6 @@
             observability_config=self.observability_config,
         )
 
-<<<<<<< HEAD
-    def _get_worker_module_and_class(self) -> Tuple[str, str]:
-        if self.speculative_config is not None:
-=======
     def _get_worker_module_and_class(
             self) -> Tuple[str, str, Optional[Callable[[], Type[WorkerBase]]]]:
         worker_class_fn = None
@@ -76,17 +72,12 @@
             worker_module_name = "vllm.worker.multi_step_worker"
             worker_class_name = "MultiStepWorker"
         elif self.speculative_config:
->>>>>>> 09c77926
             worker_module_name = "vllm.spec_decode.spec_decode_worker"
             worker_class_name = "create_spec_worker"
         else:
             worker_module_name = "vllm.worker.worker"
             worker_class_name = "Worker"
-<<<<<<< HEAD
-        return (worker_module_name, worker_class_name)
-=======
         return (worker_module_name, worker_class_name, worker_class_fn)
->>>>>>> 09c77926
 
     def _get_create_worker_kwargs(
             self,
@@ -95,12 +86,6 @@
             distributed_init_method: Optional[str] = None) -> Dict:
         worker_kwargs = self._get_worker_kwargs(local_rank, rank,
                                                 distributed_init_method)
-<<<<<<< HEAD
-        (worker_module_name,
-         worker_class_name) = self._get_worker_module_and_class()
-        worker_kwargs.update(worker_module_name=worker_module_name,
-                             worker_class_name=worker_class_name)
-=======
 
         (worker_module_name, worker_class_name,
          worker_class_fn) = self._get_worker_module_and_class()
@@ -110,7 +95,6 @@
             worker_class_fn=worker_class_fn,
         )
 
->>>>>>> 09c77926
         return worker_kwargs
 
     def _create_worker(self,
