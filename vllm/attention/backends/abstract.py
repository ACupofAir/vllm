from abc import ABC, abstractmethod
from contextlib import contextmanager
from dataclasses import dataclass, fields
from enum import Enum, auto
from typing import (TYPE_CHECKING, Any, Dict, Generic, List, Optional, Set,
                    Tuple, Type, TypeVar)

import torch

if TYPE_CHECKING:
    from vllm.worker.model_runner_base import (ModelRunnerBase,
                                               ModelRunnerInputBase,
                                               ModelRunnerInputBuilderBase)


class AttentionType(Enum):
    DECODER = auto()  # Decoder attention between previous layer Q/K/V
    ENCODER = auto()  # Encoder attention between previous layer Q/K/V
    ENCODER_DECODER = auto()  # Attention between dec. Q and enc. K/V


class AttentionBackend(ABC):
    """Abstract class for attention backends."""

    @staticmethod
    @abstractmethod
    def get_name() -> str:
        raise NotImplementedError

    @staticmethod
    @abstractmethod
    def get_impl_cls() -> Type["AttentionImpl"]:
        raise NotImplementedError

    @staticmethod
    @abstractmethod
    def get_metadata_cls() -> Type["AttentionMetadata"]:
        raise NotImplementedError

    @staticmethod
    @abstractmethod
    def get_state_cls() -> Type["AttentionState"]:
        raise NotImplementedError

    @classmethod
    def make_metadata(cls, *args, **kwargs) -> "AttentionMetadata":
        return cls.get_metadata_cls()(*args, **kwargs)

    @staticmethod
    @abstractmethod
    def get_builder_cls() -> Type["AttentionMetadataBuilder"]:
        raise NotImplementedError

    @classmethod
    def make_metadata_builder(cls, *args,
                              **kwargs) -> "AttentionMetadataBuilder":
        return cls.get_builder_cls()(*args, **kwargs)

    @staticmethod
    @abstractmethod
    def get_kv_cache_shape(
        num_blocks: int,
        block_size: int,
        num_kv_heads: int,
        head_size: int,
    ) -> Tuple[int, ...]:
        raise NotImplementedError

    @staticmethod
    @abstractmethod
    def swap_blocks(
        src_kv_cache: torch.Tensor,
        dst_kv_cache: torch.Tensor,
        src_to_dst: torch.Tensor,
    ) -> None:
        raise NotImplementedError

    @staticmethod
    @abstractmethod
    def copy_blocks(
        kv_caches: List[torch.Tensor],
        src_to_dists: torch.Tensor,
    ) -> None:
        raise NotImplementedError

<<<<<<< HEAD
    def advance_step(self, num_seqs: int, num_queries: int):
=======
    def advance_step(self, model_input: "ModelRunnerInputBase",
                     sampled_token_ids: Optional[torch.Tensor],
                     block_size: int, num_seqs: int, num_queries: int) -> None:
>>>>>>> 9ba0817f
        raise NotImplementedError


@dataclass
class AttentionMetadata:
    """Attention metadata for prefill and decode batched together."""
    # Total number of prefill requests.
    num_prefills: int
    # Number of prefill tokens.
    num_prefill_tokens: int
    # Number of decode tokens. Note that it is equivalent to the number of
    # decode requests.
    num_decode_tokens: int
    # (num_tokens,). The indices of the token slots that input tokens will be
    # stored into. E.g., if `slot_mapping` is [35, 2, 17] and the block size
    # is 16, the three tokens are stored in the 3rd slot in block 2, 2nd slot
    # in block 0, and 1st slot in block 1, respectively.
    slot_mapping: torch.Tensor

    @property
    @abstractmethod
    def prefill_metadata(self) -> Optional["AttentionMetadata"]:
        """Return the attention metadata that's required to run prefill
        attention."""
        pass

    @property
    @abstractmethod
    def decode_metadata(self) -> Optional["AttentionMetadata"]:
        """Return the attention metadata that's required to run decode
        attention."""
        pass

    def asdict_zerocopy(self,
                        skip_fields: Optional[Set[str]] = None
                        ) -> Dict[str, Any]:
        """Similar to dataclasses.asdict, but avoids deepcopying."""
        if skip_fields is None:
            skip_fields = set()
        # Note that if we add dataclasses as fields, they will need
        # similar handling.
        return {
            field.name: getattr(self, field.name)
            for field in fields(self) if field.name not in skip_fields
        }


T = TypeVar("T", bound=AttentionMetadata)


class AttentionState(ABC, Generic[T]):
    """Holds attention backend-specific objects reused during the
    lifetime of the model runner."""

    @abstractmethod
    def __init__(self, runner: "ModelRunnerBase"):
        ...

    @abstractmethod
    @contextmanager
    def graph_capture(self, max_batch_size: int):
        """Context manager used when capturing CUDA graphs."""
        yield

    @abstractmethod
    def graph_clone(self, batch_size: int) -> "AttentionState[T]":
        """Clone attention state to save in CUDA graph metadata."""
        ...

    @abstractmethod
    def graph_capture_get_metadata_for_batch(self, batch_size: int) -> T:
        """Get attention metadata for CUDA graph capture of batch_size."""
        ...

    @abstractmethod
    def get_graph_input_buffers(self, attn_metadata: T) -> Dict[str, Any]:
        """Get attention-specific input buffers for CUDA graph capture."""
        ...

    @abstractmethod
    def prepare_graph_input_buffers(self, input_buffers: Dict[str, Any],
                                    attn_metadata: T) -> None:
        """In-place modify input buffers dict for CUDA graph replay."""
        ...

    @abstractmethod
    def begin_forward(self, model_input: "ModelRunnerInputBase") -> None:
        """Prepare state for forward pass."""
        ...


class AttentionMetadataBuilder(ABC, Generic[T]):
    """Abstract class for attention metadata builders."""

    @abstractmethod
    def __init__(self, input_builder: "ModelRunnerInputBuilderBase") -> None:
        raise NotImplementedError

    @abstractmethod
    def build(self, seq_lens: List[int], query_lens: List[int],
              cuda_graph_pad_size: int, batch_size: int) -> T:
        """Build attention metadata with on-device tensors."""
        raise NotImplementedError


class AttentionImpl(ABC, Generic[T]):

    @abstractmethod
    def __init__(
        self,
        num_heads: int,
        head_size: int,
        scale: float,
        num_kv_heads: Optional[int] = None,
        alibi_slopes: Optional[List[float]] = None,
        sliding_window: Optional[int] = None,
        kv_cache_dtype: str = "auto",
        blocksparse_params: Optional[Dict[str, Any]] = None,
        logits_soft_cap: Optional[float] = None,
    ) -> None:
        raise NotImplementedError

    @abstractmethod
    def forward(
        self,
        query: torch.Tensor,
        key: torch.Tensor,
        value: torch.Tensor,
        kv_cache: torch.Tensor,
        attn_metadata: T,
        k_scale: float = 1.0,
        v_scale: float = 1.0,
        attn_type: AttentionType = AttentionType.DECODER,
    ) -> torch.Tensor:
        raise NotImplementedError<|MERGE_RESOLUTION|>--- conflicted
+++ resolved
@@ -83,13 +83,9 @@
     ) -> None:
         raise NotImplementedError
 
-<<<<<<< HEAD
-    def advance_step(self, num_seqs: int, num_queries: int):
-=======
     def advance_step(self, model_input: "ModelRunnerInputBase",
                      sampled_token_ids: Optional[torch.Tensor],
                      block_size: int, num_seqs: int, num_queries: int) -> None:
->>>>>>> 9ba0817f
         raise NotImplementedError
 
 
