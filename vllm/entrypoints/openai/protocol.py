# Adapted from
# https://github.com/lm-sys/FastChat/blob/168ccc29d3f7edc50823016105c024fe2282732a/fastchat/protocol/openai_api_protocol.py
import time
from argparse import Namespace
from typing import Any, Dict, List, Literal, Optional, Union

import torch
from openai.types.chat import ChatCompletionContentPartParam
from pydantic import BaseModel, ConfigDict, Field, model_validator
from typing_extensions import Annotated, Required, TypedDict

from vllm.entrypoints.chat_utils import ChatCompletionMessageParam
from vllm.entrypoints.openai.logits_processors import get_logits_processors
from vllm.pooling_params import PoolingParams
<<<<<<< HEAD
from vllm.sampling_params import LogitsProcessor, SamplingParams
=======
from vllm.sampling_params import (LogitsProcessor, RequestOutputKind,
                                  SamplingParams)
>>>>>>> 9ba0817f
from vllm.sequence import Logprob
from vllm.transformers_utils.tokenizer import AnyTokenizer
from vllm.utils import random_uuid

# torch is mocked during docs generation,
# so we have to provide the values as literals
_MOCK_LONG_INFO = Namespace(min=-9223372036854775808, max=9223372036854775807)
_LONG_INFO: Union["torch.iinfo", Namespace]

try:
    from sphinx.ext.autodoc.mock import _MockModule

    if isinstance(torch, _MockModule):
        _LONG_INFO = _MOCK_LONG_INFO
    else:
        _LONG_INFO = torch.iinfo(torch.long)
except ModuleNotFoundError:
    _LONG_INFO = torch.iinfo(torch.long)

assert _LONG_INFO.min == _MOCK_LONG_INFO.min
assert _LONG_INFO.max == _MOCK_LONG_INFO.max


class CustomChatCompletionMessageParam(TypedDict, total=False):
    """Enables custom roles in the Chat Completion API."""
    role: Required[str]
    """The role of the message's author."""

    content: Union[str, List[ChatCompletionContentPartParam]]
    """The contents of the message."""

    name: str
    """An optional name for the participant.

    Provides the model information to differentiate between participants of the
    same role.
    """

    tool_call_id: Optional[str]

    tool_calls: Optional[List[dict]]


class OpenAIBaseModel(BaseModel):
    # OpenAI API does not allow extra fields
    model_config = ConfigDict(extra="forbid")


class ErrorResponse(OpenAIBaseModel):
    object: str = "error"
    message: str
    type: str
    param: Optional[str] = None
    code: int


class ModelPermission(OpenAIBaseModel):
    id: str = Field(default_factory=lambda: f"modelperm-{random_uuid()}")
    object: str = "model_permission"
    created: int = Field(default_factory=lambda: int(time.time()))
    allow_create_engine: bool = False
    allow_sampling: bool = True
    allow_logprobs: bool = True
    allow_search_indices: bool = False
    allow_view: bool = True
    allow_fine_tuning: bool = False
    organization: str = "*"
    group: Optional[str] = None
    is_blocking: bool = False


class ModelCard(OpenAIBaseModel):
    id: str
    object: str = "model"
    created: int = Field(default_factory=lambda: int(time.time()))
    owned_by: str = "vllm"
    root: Optional[str] = None
    parent: Optional[str] = None
    max_model_len: Optional[int] = None
    permission: List[ModelPermission] = Field(default_factory=list)


class ModelList(OpenAIBaseModel):
    object: str = "list"
    data: List[ModelCard] = Field(default_factory=list)


class UsageInfo(OpenAIBaseModel):
    prompt_tokens: int = 0
    total_tokens: int = 0
    completion_tokens: Optional[int] = 0


class JsonSchemaResponseFormat(OpenAIBaseModel):
    name: str
    description: Optional[str] = None
    # schema is the field in openai but that causes conflicts with pydantic so
    # instead use json_schema with an alias
    json_schema: Optional[Dict[str, Any]] = Field(default=None, alias='schema')
    strict: Optional[bool] = None


class ResponseFormat(OpenAIBaseModel):
    # type must be "json_schema", "json_object" or "text"
    type: Literal["text", "json_object", "json_schema"]
    json_schema: Optional[JsonSchemaResponseFormat] = None


class StreamOptions(OpenAIBaseModel):
    include_usage: Optional[bool] = True
    continuous_usage_stats: Optional[bool] = True


class FunctionDefinition(OpenAIBaseModel):
    name: str
    description: Optional[str] = None
    parameters: Optional[Dict[str, Any]] = None


class ChatCompletionToolsParam(OpenAIBaseModel):
    type: Literal["function"] = "function"
    function: FunctionDefinition


class ChatCompletionNamedFunction(OpenAIBaseModel):
    name: str


class ChatCompletionNamedToolChoiceParam(OpenAIBaseModel):
    function: ChatCompletionNamedFunction
    type: Literal["function"] = "function"


class ChatCompletionRequest(OpenAIBaseModel):
    # Ordered by official OpenAI API documentation
    # https://platform.openai.com/docs/api-reference/chat/create
    messages: List[ChatCompletionMessageParam]
    model: str
    frequency_penalty: Optional[float] = 0.0
    logit_bias: Optional[Dict[str, float]] = None
    logprobs: Optional[bool] = False
    top_logprobs: Optional[int] = 0
    max_tokens: Optional[int] = None
    n: Optional[int] = 1
    presence_penalty: Optional[float] = 0.0
    response_format: Optional[ResponseFormat] = None
    seed: Optional[int] = Field(None, ge=_LONG_INFO.min, le=_LONG_INFO.max)
    stop: Optional[Union[str, List[str]]] = Field(default_factory=list)
    stream: Optional[bool] = False
    stream_options: Optional[StreamOptions] = None
    temperature: Optional[float] = 0.7
    top_p: Optional[float] = 1.0
    tools: Optional[List[ChatCompletionToolsParam]] = None
    tool_choice: Optional[Union[Literal["none"], Literal["auto"],
                                ChatCompletionNamedToolChoiceParam]] = "none"

    # NOTE this will be ignored by VLLM -- the model determines the behavior
    parallel_tool_calls: Optional[bool] = False
    user: Optional[str] = None

    # doc: begin-chat-completion-sampling-params
    best_of: Optional[int] = None
    use_beam_search: bool = False
    top_k: int = -1
    min_p: float = 0.0
    repetition_penalty: float = 1.0
    length_penalty: float = 1.0
    early_stopping: bool = False
    stop_token_ids: Optional[List[int]] = Field(default_factory=list)
    include_stop_str_in_output: bool = False
    ignore_eos: bool = False
    min_tokens: int = 0
    skip_special_tokens: bool = True
    spaces_between_special_tokens: bool = True
    truncate_prompt_tokens: Optional[Annotated[int, Field(ge=1)]] = None
    prompt_logprobs: Optional[int] = None
    # doc: end-chat-completion-sampling-params

    # doc: begin-chat-completion-extra-params
    echo: bool = Field(
        default=False,
        description=(
            "If true, the new message will be prepended with the last message "
            "if they belong to the same role."),
    )
    add_generation_prompt: bool = Field(
        default=True,
        description=
        ("If true, the generation prompt will be added to the chat template. "
         "This is a parameter used by chat template in tokenizer config of the "
         "model."),
    )
    add_special_tokens: bool = Field(
        default=False,
        description=(
            "If true, special tokens (e.g. BOS) will be added to the prompt "
            "on top of what is added by the chat template. "
            "For most models, the chat template takes care of adding the "
            "special tokens so this should be set to false (as is the "
            "default)."),
    )
    documents: Optional[List[Dict[str, str]]] = Field(
        default=None,
        description=
        ("A list of dicts representing documents that will be accessible to "
         "the model if it is performing RAG (retrieval-augmented generation)."
         " If the template does not support RAG, this argument will have no "
         "effect. We recommend that each document should be a dict containing "
         "\"title\" and \"text\" keys."),
    )
    chat_template: Optional[str] = Field(
        default=None,
        description=(
            "A Jinja template to use for this conversion. "
            "As of transformers v4.44, default chat template is no longer "
            "allowed, so you must provide a chat template if the tokenizer "
            "does not define one."),
    )
    chat_template_kwargs: Optional[Dict[str, Any]] = Field(
        default=None,
        description=("Additional kwargs to pass to the template renderer. "
                     "Will be accessible by the chat template."),
    )
    guided_json: Optional[Union[str, dict, BaseModel]] = Field(
        default=None,
        description=("If specified, the output will follow the JSON schema."),
    )
    guided_regex: Optional[str] = Field(
        default=None,
        description=(
            "If specified, the output will follow the regex pattern."),
    )
    guided_choice: Optional[List[str]] = Field(
        default=None,
        description=(
            "If specified, the output will be exactly one of the choices."),
    )
    guided_grammar: Optional[str] = Field(
        default=None,
        description=(
            "If specified, the output will follow the context free grammar."),
    )
    guided_decoding_backend: Optional[str] = Field(
        default=None,
        description=(
            "If specified, will override the default guided decoding backend "
            "of the server for this specific request. If set, must be either "
            "'outlines' / 'lm-format-enforcer'"))
    guided_whitespace_pattern: Optional[str] = Field(
        default=None,
        description=(
            "If specified, will override the default whitespace pattern "
            "for guided json decoding."))

    # doc: end-chat-completion-extra-params

    def to_sampling_params(
            self, tokenizer: AnyTokenizer,
            guided_decode_logits_processor: Optional[LogitsProcessor],
            default_max_tokens: int) -> SamplingParams:
        max_tokens = self.max_tokens
        if max_tokens is None:
            max_tokens = default_max_tokens

        prompt_logprobs = self.prompt_logprobs
        if prompt_logprobs is None and self.echo:
            prompt_logprobs = self.top_logprobs

        # We now allow logprobs being true without top_logrobs.
        logits_processors = get_logits_processors(
            logit_bias=self.logit_bias,
            allowed_token_ids=None,
            tokenizer=tokenizer,
        )
        if guided_decode_logits_processor:
            logits_processors.append(guided_decode_logits_processor)

        return SamplingParams.from_optional(
            n=self.n,
            best_of=self.best_of,
            presence_penalty=self.presence_penalty,
            frequency_penalty=self.frequency_penalty,
            repetition_penalty=self.repetition_penalty,
            temperature=self.temperature,
            top_p=self.top_p,
            top_k=self.top_k,
            min_p=self.min_p,
            seed=self.seed,
            stop=self.stop,
            stop_token_ids=self.stop_token_ids,
            logprobs=self.top_logprobs if self.logprobs else None,
            prompt_logprobs=prompt_logprobs,
            ignore_eos=self.ignore_eos,
            max_tokens=max_tokens,
            min_tokens=self.min_tokens,
            use_beam_search=self.use_beam_search,
            early_stopping=self.early_stopping,
            skip_special_tokens=self.skip_special_tokens,
            spaces_between_special_tokens=self.spaces_between_special_tokens,
            include_stop_str_in_output=self.include_stop_str_in_output,
            length_penalty=self.length_penalty,
            logits_processors=logits_processors,
            truncate_prompt_tokens=self.truncate_prompt_tokens,
            output_kind=RequestOutputKind.DELTA if self.stream \
                else RequestOutputKind.FINAL_ONLY,
        )

    @model_validator(mode="before")
    @classmethod
    def validate_stream_options(cls, data):
        if data.get("stream_options") and not data.get("stream"):
            raise ValueError(
                "Stream options can only be defined when `stream=True`.")

        return data

    @model_validator(mode="before")
    @classmethod
    def check_logprobs(cls, data):
        if (prompt_logprobs := data.get("prompt_logprobs")) is not None:
            if data.get("stream") and prompt_logprobs > 0:
                raise ValueError(
                    "`prompt_logprobs` are not available when `stream=True`.")

            if prompt_logprobs < 0:
                raise ValueError("`prompt_logprobs` must be a positive value.")

        if (top_logprobs := data.get("top_logprobs")) is not None:
            if top_logprobs < 0:
                raise ValueError("`top_logprobs` must be a positive value.")

            if not data.get("logprobs"):
                raise ValueError(
                    "when using `top_logprobs`, `logprobs` must be set to true."
                )

        return data

    @model_validator(mode="before")
    @classmethod
    def check_guided_decoding_count(cls, data):
        if isinstance(data, ValueError):
            raise data

        guide_count = sum([
            "guided_json" in data and data["guided_json"] is not None,
            "guided_regex" in data and data["guided_regex"] is not None,
            "guided_choice" in data and data["guided_choice"] is not None
        ])
        # you can only use one kind of guided decoding
        if guide_count > 1:
            raise ValueError(
                "You can only use one kind of guided decoding "
                "('guided_json', 'guided_regex' or 'guided_choice').")
        # you can only either use guided decoding or tools, not both
        if guide_count > 1 and data.get("tool_choice",
                                        "none") not in ("none", "auto"):
            raise ValueError(
                "You can only either use guided decoding or tools, not both.")
        return data

    @model_validator(mode="before")
    @classmethod
    def check_tool_usage(cls, data):

        # if "tool_choice" is not specified but tools are provided,
        # default to "auto" tool_choice
        if "tool_choice" not in data and "tools" in data:
            data["tool_choice"] = "auto"

        # if "tool_choice" is specified -- validation
        if "tool_choice" in data:

            # ensure that if "tool choice" is specified, tools are present
            if "tools" not in data or data["tools"] is None:
                raise ValueError(
                    "When using `tool_choice`, `tools` must be set.")

            # make sure that tool choice is either a named tool
            # OR that it's set to "auto"
            if data["tool_choice"] != "auto" and not isinstance(
                    data["tool_choice"], dict):
                raise ValueError(
                    "`tool_choice` must either be a named tool or \"auto\". "
                    "`tool_choice=\"none\" is not supported.")

            # ensure that if "tool_choice" is specified as an object,
            # it matches a valid tool
            if isinstance(data["tool_choice"], dict):
                valid_tool = False
                specified_function = data["tool_choice"]["function"]
                if not specified_function:
                    raise ValueError(
                        "Incorrectly formatted `tool_choice`. Should be like "
                        "`{\"type\": \"function\","
                        " \"function\": {\"name\": \"my_function\"}}`")
                specified_function_name = specified_function["name"]
                if not specified_function_name:
                    raise ValueError(
                        "Incorrectly formatted `tool_choice`. Should be like "
                        "`{\"type\": \"function\", "
                        "\"function\": {\"name\": \"my_function\"}}`")
                for tool in data["tools"]:
                    if tool["function"]["name"] == specified_function_name:
                        valid_tool = True
                        break
                if not valid_tool:
                    raise ValueError(
                        "The tool specified in `tool_choice` does not match any"
                        " of the specified `tools`")
        return data


class CompletionRequest(OpenAIBaseModel):
    # Ordered by official OpenAI API documentation
    # https://platform.openai.com/docs/api-reference/completions/create
    model: str
    prompt: Union[List[int], List[List[int]], str, List[str]]
    best_of: Optional[int] = None
    echo: Optional[bool] = False
    frequency_penalty: Optional[float] = 0.0
    logit_bias: Optional[Dict[str, float]] = None
    logprobs: Optional[int] = None
    max_tokens: Optional[int] = 16
    n: int = 1
    presence_penalty: Optional[float] = 0.0
    seed: Optional[int] = Field(None, ge=_LONG_INFO.min, le=_LONG_INFO.max)
    stop: Optional[Union[str, List[str]]] = Field(default_factory=list)
    stream: Optional[bool] = False
    stream_options: Optional[StreamOptions] = None
    suffix: Optional[str] = None
    temperature: Optional[float] = 1.0
    top_p: Optional[float] = 1.0
    user: Optional[str] = None

    # doc: begin-completion-sampling-params
    use_beam_search: bool = False
    top_k: int = -1
    min_p: float = 0.0
    repetition_penalty: float = 1.0
    length_penalty: float = 1.0
    early_stopping: bool = False
    stop_token_ids: Optional[List[int]] = Field(default_factory=list)
    include_stop_str_in_output: bool = False
    ignore_eos: bool = False
    min_tokens: int = 0
    skip_special_tokens: bool = True
    spaces_between_special_tokens: bool = True
    truncate_prompt_tokens: Optional[Annotated[int, Field(ge=1)]] = None
    allowed_token_ids: Optional[List[int]] = None
    prompt_logprobs: Optional[int] = None
    # doc: end-completion-sampling-params

    # doc: begin-completion-extra-params
    add_special_tokens: bool = Field(
        default=True,
        description=(
            "If true (the default), special tokens (e.g. BOS) will be added to "
            "the prompt."),
    )
    response_format: Optional[ResponseFormat] = Field(
        default=None,
        description=
        ("Similar to chat completion, this parameter specifies the format of "
         "output. Only {'type': 'json_object'} or {'type': 'text' } is "
         "supported."),
    )
    guided_json: Optional[Union[str, dict, BaseModel]] = Field(
        default=None,
        description="If specified, the output will follow the JSON schema.",
    )
    guided_regex: Optional[str] = Field(
        default=None,
        description=(
            "If specified, the output will follow the regex pattern."),
    )
    guided_choice: Optional[List[str]] = Field(
        default=None,
        description=(
            "If specified, the output will be exactly one of the choices."),
    )
    guided_grammar: Optional[str] = Field(
        default=None,
        description=(
            "If specified, the output will follow the context free grammar."),
    )
    guided_decoding_backend: Optional[str] = Field(
        default=None,
        description=(
            "If specified, will override the default guided decoding backend "
            "of the server for this specific request. If set, must be one of "
            "'outlines' / 'lm-format-enforcer'"))
    guided_whitespace_pattern: Optional[str] = Field(
        default=None,
        description=(
            "If specified, will override the default whitespace pattern "
            "for guided json decoding."))

    # doc: end-completion-extra-params

    def to_sampling_params(
            self, tokenizer: AnyTokenizer,
            guided_decode_logits_processor: Optional[LogitsProcessor],
            default_max_tokens: int) -> SamplingParams:
        max_tokens = self.max_tokens
        if max_tokens is None:
            max_tokens = default_max_tokens

        prompt_logprobs = self.prompt_logprobs
        if prompt_logprobs is None and self.echo:
            prompt_logprobs = self.logprobs

        echo_without_generation = self.echo and self.max_tokens == 0

        logits_processors = get_logits_processors(
            logit_bias=self.logit_bias,
            allowed_token_ids=self.allowed_token_ids,
            tokenizer=tokenizer,
        )
        if guided_decode_logits_processor:
            logits_processors.append(guided_decode_logits_processor)

        return SamplingParams.from_optional(
            n=self.n,
            best_of=self.best_of,
            presence_penalty=self.presence_penalty,
            frequency_penalty=self.frequency_penalty,
            repetition_penalty=self.repetition_penalty,
            temperature=self.temperature,
            top_p=self.top_p,
            top_k=self.top_k,
            min_p=self.min_p,
            seed=self.seed,
            stop=self.stop,
            stop_token_ids=self.stop_token_ids,
            logprobs=self.logprobs,
            ignore_eos=self.ignore_eos,
            max_tokens=max_tokens if not echo_without_generation else 1,
            min_tokens=self.min_tokens,
            use_beam_search=self.use_beam_search,
            early_stopping=self.early_stopping,
            prompt_logprobs=prompt_logprobs,
            skip_special_tokens=self.skip_special_tokens,
            spaces_between_special_tokens=self.spaces_between_special_tokens,
            include_stop_str_in_output=self.include_stop_str_in_output,
            length_penalty=self.length_penalty,
            logits_processors=logits_processors,
            truncate_prompt_tokens=self.truncate_prompt_tokens,
            output_kind=RequestOutputKind.DELTA if self.stream \
                else RequestOutputKind.FINAL_ONLY,
        )

    @model_validator(mode="before")
    @classmethod
    def check_guided_decoding_count(cls, data):
        guide_count = sum([
            "guided_json" in data and data["guided_json"] is not None,
            "guided_regex" in data and data["guided_regex"] is not None,
            "guided_choice" in data and data["guided_choice"] is not None
        ])
        if guide_count > 1:
            raise ValueError(
                "You can only use one kind of guided decoding "
                "('guided_json', 'guided_regex' or 'guided_choice').")
        return data

    @model_validator(mode="before")
    @classmethod
    def check_logprobs(cls, data):
        if (prompt_logprobs := data.get("prompt_logprobs")) is not None:
            if data.get("stream") and prompt_logprobs > 0:
                raise ValueError(
                    "`prompt_logprobs` are not available when `stream=True`.")

            if prompt_logprobs < 0:
                raise ValueError("`prompt_logprobs` must be a positive value.")

        if (logprobs := data.get("logprobs")) is not None and logprobs < 0:
            raise ValueError("`logprobs` must be a positive value.")

        return data

    @model_validator(mode="before")
    @classmethod
    def validate_stream_options(cls, data):
        if data.get("stream_options") and not data.get("stream"):
            raise ValueError(
                "Stream options can only be defined when `stream=True`.")

        return data


class EmbeddingRequest(OpenAIBaseModel):
    # Ordered by official OpenAI API documentation
    # https://platform.openai.com/docs/api-reference/embeddings
    model: str
    input: Union[List[int], List[List[int]], str, List[str]]
    encoding_format: Literal["float", "base64"] = "float"
    dimensions: Optional[int] = None
    user: Optional[str] = None

    # doc: begin-embedding-pooling-params
    additional_data: Optional[Any] = None

    # doc: end-embedding-pooling-params

    def to_pooling_params(self):
        return PoolingParams(additional_data=self.additional_data)


class CompletionLogProbs(OpenAIBaseModel):
    text_offset: List[int] = Field(default_factory=list)
    token_logprobs: List[Optional[float]] = Field(default_factory=list)
    tokens: List[str] = Field(default_factory=list)
    top_logprobs: List[Optional[Dict[str,
                                     float]]] = Field(default_factory=list)


class CompletionResponseChoice(OpenAIBaseModel):
    index: int
    text: str
    logprobs: Optional[CompletionLogProbs] = None
    finish_reason: Optional[str] = None
    stop_reason: Optional[Union[int, str]] = Field(
        default=None,
        description=(
            "The stop string or token id that caused the completion "
            "to stop, None if the completion finished for some other reason "
            "including encountering the EOS token"),
    )
    prompt_logprobs: Optional[List[Optional[Dict[int, Logprob]]]] = None


class CompletionResponse(OpenAIBaseModel):
    id: str = Field(default_factory=lambda: f"cmpl-{random_uuid()}")
    object: str = "text_completion"
    created: int = Field(default_factory=lambda: int(time.time()))
    model: str
    choices: List[CompletionResponseChoice]
    usage: UsageInfo


class CompletionResponseStreamChoice(OpenAIBaseModel):
    index: int
    text: str
    logprobs: Optional[CompletionLogProbs] = None
    finish_reason: Optional[str] = None
    stop_reason: Optional[Union[int, str]] = Field(
        default=None,
        description=(
            "The stop string or token id that caused the completion "
            "to stop, None if the completion finished for some other reason "
            "including encountering the EOS token"),
    )


class CompletionStreamResponse(OpenAIBaseModel):
    id: str = Field(default_factory=lambda: f"cmpl-{random_uuid()}")
    object: str = "text_completion"
    created: int = Field(default_factory=lambda: int(time.time()))
    model: str
    choices: List[CompletionResponseStreamChoice]
    usage: Optional[UsageInfo] = Field(default=None)


class EmbeddingResponseData(OpenAIBaseModel):
    index: int
    object: str = "embedding"
    embedding: Union[List[float], str]


class EmbeddingResponse(OpenAIBaseModel):
    id: str = Field(default_factory=lambda: f"cmpl-{random_uuid()}")
    object: str = "list"
    created: int = Field(default_factory=lambda: int(time.time()))
    model: str
    data: List[EmbeddingResponseData]
    usage: UsageInfo


class FunctionCall(OpenAIBaseModel):
    name: str
    arguments: str


class ToolCall(OpenAIBaseModel):
    id: str = Field(default_factory=lambda: f"chatcmpl-tool-{random_uuid()}")
    type: Literal["function"] = "function"
    function: FunctionCall


class DeltaFunctionCall(BaseModel):
    name: Optional[str] = None
    arguments: Optional[str] = None


# a tool call delta where everything is optional
class DeltaToolCall(OpenAIBaseModel):
    id: str = Field(default_factory=lambda: f"chatcmpl-tool-{random_uuid()}")
    type: Literal["function"] = "function"
    index: int
    function: Optional[DeltaFunctionCall] = None


<<<<<<< HEAD
# the initial delta that gets sent once a new tool call is started;
class InitialDeltaToolCall(DeltaToolCall):
    id: str = Field(default_factory=lambda: f"chatcmpl-tool-{random_uuid()}")
    type: Literal["function"] = "function"
    index: int


=======
>>>>>>> 9ba0817f
class ExtractedToolCallInformation(BaseModel):
    # indicate if tools were called
    tools_called: bool

    # extracted tool calls
    tool_calls: List[ToolCall]

    # content - per OpenAI spec, content AND tool calls can be returned rarely
    # But some models will do this intentionally
    content: Optional[str] = None


class ChatMessage(OpenAIBaseModel):
    role: str
    content: Optional[str] = None
    tool_calls: List[ToolCall] = Field(default_factory=list)


class ChatCompletionLogProb(OpenAIBaseModel):
    token: str
    logprob: float = -9999.0
    bytes: Optional[List[int]] = None


class ChatCompletionLogProbsContent(ChatCompletionLogProb):
    top_logprobs: List[ChatCompletionLogProb] = Field(default_factory=list)


class ChatCompletionLogProbs(OpenAIBaseModel):
    content: Optional[List[ChatCompletionLogProbsContent]] = None


class ChatCompletionResponseChoice(OpenAIBaseModel):
    index: int
    message: ChatMessage
    logprobs: Optional[ChatCompletionLogProbs] = None
    # per OpenAI spec this is the default
    finish_reason: Optional[str] = "stop"
    # not part of the OpenAI spec but included in vLLM for legacy reasons
    stop_reason: Optional[Union[int, str]] = None


class ChatCompletionResponse(OpenAIBaseModel):
    id: str = Field(default_factory=lambda: f"chatcmpl-{random_uuid()}")
    object: Literal["chat.completion"] = "chat.completion"
    created: int = Field(default_factory=lambda: int(time.time()))
    model: str
    choices: List[ChatCompletionResponseChoice]
    usage: UsageInfo
    prompt_logprobs: Optional[List[Optional[Dict[int, Logprob]]]] = None


class DeltaMessage(OpenAIBaseModel):
    role: Optional[str] = None
    content: Optional[str] = None
    tool_calls: List[DeltaToolCall] = Field(default_factory=list)


class ChatCompletionResponseStreamChoice(OpenAIBaseModel):
    index: int
    delta: DeltaMessage
    logprobs: Optional[ChatCompletionLogProbs] = None
    finish_reason: Optional[str] = None
    stop_reason: Optional[Union[int, str]] = None


class ChatCompletionStreamResponse(OpenAIBaseModel):
    id: str = Field(default_factory=lambda: f"chatcmpl-{random_uuid()}")
    object: Literal["chat.completion.chunk"] = "chat.completion.chunk"
    created: int = Field(default_factory=lambda: int(time.time()))
    model: str
    choices: List[ChatCompletionResponseStreamChoice]
    usage: Optional[UsageInfo] = Field(default=None)


class BatchRequestInput(OpenAIBaseModel):
    """
    The per-line object of the batch input file.

    NOTE: Currently only the `/v1/chat/completions` endpoint is supported.
    """

    # A developer-provided per-request id that will be used to match outputs to
    # inputs. Must be unique for each request in a batch.
    custom_id: str

    # The HTTP method to be used for the request. Currently only POST is
    # supported.
    method: str

    # The OpenAI API relative URL to be used for the request. Currently
    # /v1/chat/completions is supported.
    url: str

    # The parameters of the request.
    body: Union[ChatCompletionRequest, EmbeddingRequest]


class BatchResponseData(OpenAIBaseModel):
    # HTTP status code of the response.
    status_code: int = 200

    # An unique identifier for the API request.
    request_id: str

    # The body of the response.
    body: Optional[Union[ChatCompletionResponse, EmbeddingResponse]] = None


class BatchRequestOutput(OpenAIBaseModel):
    """
    The per-line object of the batch output and error files
    """

    id: str

    # A developer-provided per-request id that will be used to match outputs to
    # inputs.
    custom_id: str

    response: Optional[BatchResponseData]

    # For requests that failed with a non-HTTP error, this will contain more
    # information on the cause of the failure.
    error: Optional[Any]


class TokenizeCompletionRequest(OpenAIBaseModel):
    model: str
    prompt: str

    add_special_tokens: bool = Field(default=True)


class TokenizeChatRequest(OpenAIBaseModel):
    model: str
    messages: List[ChatCompletionMessageParam]

    add_generation_prompt: bool = Field(default=True)
    add_special_tokens: bool = Field(default=False)


TokenizeRequest = Union[TokenizeCompletionRequest, TokenizeChatRequest]


class TokenizeResponse(OpenAIBaseModel):
    count: int
    max_model_len: int
    tokens: List[int]


class DetokenizeRequest(OpenAIBaseModel):
    model: str
    tokens: List[int]


class DetokenizeResponse(OpenAIBaseModel):
    prompt: str


class LoadLoraAdapterRequest(BaseModel):
    lora_name: str
    lora_path: str


class UnloadLoraAdapterRequest(BaseModel):
    lora_name: str
    lora_int_id: Optional[int] = Field(default=None)<|MERGE_RESOLUTION|>--- conflicted
+++ resolved
@@ -12,12 +12,8 @@
 from vllm.entrypoints.chat_utils import ChatCompletionMessageParam
 from vllm.entrypoints.openai.logits_processors import get_logits_processors
 from vllm.pooling_params import PoolingParams
-<<<<<<< HEAD
-from vllm.sampling_params import LogitsProcessor, SamplingParams
-=======
 from vllm.sampling_params import (LogitsProcessor, RequestOutputKind,
                                   SamplingParams)
->>>>>>> 9ba0817f
 from vllm.sequence import Logprob
 from vllm.transformers_utils.tokenizer import AnyTokenizer
 from vllm.utils import random_uuid
@@ -722,16 +718,6 @@
     function: Optional[DeltaFunctionCall] = None
 
 
-<<<<<<< HEAD
-# the initial delta that gets sent once a new tool call is started;
-class InitialDeltaToolCall(DeltaToolCall):
-    id: str = Field(default_factory=lambda: f"chatcmpl-tool-{random_uuid()}")
-    type: Literal["function"] = "function"
-    index: int
-
-
-=======
->>>>>>> 9ba0817f
 class ExtractedToolCallInformation(BaseModel):
     # indicate if tools were called
     tools_called: bool
