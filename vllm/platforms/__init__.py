from .interface import Platform, PlatformEnum, UnspecifiedPlatform

current_platform: Platform

<<<<<<< HEAD
from vllm.utils import is_xpu
=======
# NOTE: we don't use `torch.version.cuda` / `torch.version.hip` because
# they only indicate the build configuration, not the runtime environment.
# For example, people can install a cuda build of pytorch but run on tpu.
>>>>>>> 9ba0817f

is_tpu = False
try:
    # While it's technically possible to install libtpu on a non-TPU machine,
    # this is a very uncommon scenario. Therefore, we assume that libtpu is
    # installed if and only if the machine has TPUs.
    import libtpu  # noqa: F401
    is_tpu = True
except Exception:
    pass

is_cuda = False

try:
    import pynvml
    pynvml.nvmlInit()
    try:
        if pynvml.nvmlDeviceGetCount() > 0:
            is_cuda = True
    finally:
        pynvml.nvmlShutdown()
except Exception:
    pass

is_rocm = False

<<<<<<< HEAD
current_platform: Platform

# NOTE: we don't use `torch.version.cuda` / `torch.version.hip` because
# they only indicate the build configuration, not the runtime environment.
# For example, people can install a cuda build of pytorch but run on tpu.

is_tpu = False
try:
    # While it's technically possible to install libtpu on a non-TPU machine,
    # this is a very uncommon scenario. Therefore, we assume that libtpu is
    # installed if and only if the machine has TPUs.
    import libtpu  # noqa: F401
    is_tpu = True
except Exception:
    pass

is_cuda = False

try:
    import pynvml
    pynvml.nvmlInit()
    try:
        if pynvml.nvmlDeviceGetCount() > 0:
            is_cuda = True
    finally:
        pynvml.nvmlShutdown()
except Exception:
    pass

is_rocm = False

try:
    import amdsmi
    amdsmi.amdsmi_init()
    try:
        if len(amdsmi.amdsmi_get_processor_handles()) > 0:
            is_rocm = True
    finally:
        amdsmi.amdsmi_shut_down()
=======
try:
    import amdsmi
    amdsmi.amdsmi_init()
    try:
        if len(amdsmi.amdsmi_get_processor_handles()) > 0:
            is_rocm = True
    finally:
        amdsmi.amdsmi_shut_down()
except Exception:
    pass

is_cpu = False
try:
    from importlib.metadata import version
    is_cpu = "cpu" in version("vllm")
>>>>>>> 9ba0817f
except Exception:
    pass

if is_tpu:
    # people might install pytorch built with cuda but run on tpu
    # so we need to check tpu first
    from .tpu import TpuPlatform
    current_platform = TpuPlatform()
<<<<<<< HEAD
elif is_xpu():
    from .xpu import XpuPlatform
    current_platform = XpuPlatform()
=======
>>>>>>> 9ba0817f
elif is_cuda:
    from .cuda import CudaPlatform
    current_platform = CudaPlatform()
elif is_rocm:
    from .rocm import RocmPlatform
    current_platform = RocmPlatform()
<<<<<<< HEAD
=======
elif is_cpu:
    from .cpu import CpuPlatform
    current_platform = CpuPlatform()
>>>>>>> 9ba0817f
else:
    current_platform = UnspecifiedPlatform()

__all__ = ["Platform", "PlatformEnum", "current_platform"]<|MERGE_RESOLUTION|>--- conflicted
+++ resolved
@@ -1,41 +1,5 @@
 from .interface import Platform, PlatformEnum, UnspecifiedPlatform
 
-current_platform: Platform
-
-<<<<<<< HEAD
-from vllm.utils import is_xpu
-=======
-# NOTE: we don't use `torch.version.cuda` / `torch.version.hip` because
-# they only indicate the build configuration, not the runtime environment.
-# For example, people can install a cuda build of pytorch but run on tpu.
->>>>>>> 9ba0817f
-
-is_tpu = False
-try:
-    # While it's technically possible to install libtpu on a non-TPU machine,
-    # this is a very uncommon scenario. Therefore, we assume that libtpu is
-    # installed if and only if the machine has TPUs.
-    import libtpu  # noqa: F401
-    is_tpu = True
-except Exception:
-    pass
-
-is_cuda = False
-
-try:
-    import pynvml
-    pynvml.nvmlInit()
-    try:
-        if pynvml.nvmlDeviceGetCount() > 0:
-            is_cuda = True
-    finally:
-        pynvml.nvmlShutdown()
-except Exception:
-    pass
-
-is_rocm = False
-
-<<<<<<< HEAD
 current_platform: Platform
 
 # NOTE: we don't use `torch.version.cuda` / `torch.version.hip` because
@@ -75,15 +39,6 @@
             is_rocm = True
     finally:
         amdsmi.amdsmi_shut_down()
-=======
-try:
-    import amdsmi
-    amdsmi.amdsmi_init()
-    try:
-        if len(amdsmi.amdsmi_get_processor_handles()) > 0:
-            is_rocm = True
-    finally:
-        amdsmi.amdsmi_shut_down()
 except Exception:
     pass
 
@@ -91,7 +46,6 @@
 try:
     from importlib.metadata import version
     is_cpu = "cpu" in version("vllm")
->>>>>>> 9ba0817f
 except Exception:
     pass
 
@@ -100,25 +54,16 @@
     # so we need to check tpu first
     from .tpu import TpuPlatform
     current_platform = TpuPlatform()
-<<<<<<< HEAD
-elif is_xpu():
-    from .xpu import XpuPlatform
-    current_platform = XpuPlatform()
-=======
->>>>>>> 9ba0817f
 elif is_cuda:
     from .cuda import CudaPlatform
     current_platform = CudaPlatform()
 elif is_rocm:
     from .rocm import RocmPlatform
     current_platform = RocmPlatform()
-<<<<<<< HEAD
-=======
 elif is_cpu:
     from .cpu import CpuPlatform
     current_platform = CpuPlatform()
->>>>>>> 9ba0817f
 else:
     current_platform = UnspecifiedPlatform()
 
-__all__ = ["Platform", "PlatformEnum", "current_platform"]+__all__ = ['Platform', 'PlatformEnum', 'current_platform']