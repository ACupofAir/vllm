import dataclasses
import time
import weakref
from dataclasses import dataclass
<<<<<<< HEAD
from typing import TYPE_CHECKING, Any, Dict, List, Optional, Tuple, Type, Union, Mapping
=======
from typing import (TYPE_CHECKING, Any, Dict, List, Optional, Tuple, Type,
                    TypeVar)
>>>>>>> 09c77926

import torch
import torch.nn as nn

from vllm.attention import get_attn_backend
from vllm.config import (CacheConfig, DeviceConfig, LoadConfig, LoRAConfig,
                         ModelConfig, ObservabilityConfig, ParallelConfig,
                         PromptAdapterConfig, SchedulerConfig)
<<<<<<< HEAD
from vllm.distributed import get_pp_group
from vllm.inputs import INPUT_REGISTRY
=======
from vllm.inputs import INPUT_REGISTRY, InputRegistry
>>>>>>> 09c77926
from vllm.logger import init_logger
from vllm.model_executor.model_loader import get_model
from vllm.multimodal import (MULTIMODAL_REGISTRY, BatchedTensorInputs,
                             MultiModalInputs, MultiModalRegistry)
from vllm.sampling_params import SamplingParams
from vllm.sequence import (IntermediateTensors, SamplerOutput,
                           SequenceGroupMetadata)
from vllm.utils import CudaMemoryProfiler, make_tensor_with_pad
from vllm.worker.model_runner import AttentionMetadata, SamplingMetadata
from vllm.worker.model_runner_base import (
    ModelRunnerBase, ModelRunnerInputBase, ModelRunnerInputBuilderBase,
    _add_attn_metadata_broadcastable_dict,
    _add_sampling_metadata_broadcastable_dict,
    _init_attn_metadata_from_tensor_dict,
    _init_sampling_metadata_from_tensor_dict)

if TYPE_CHECKING:
    from vllm.attention.backends.abstract import AttentionBackend

logger = init_logger(__name__)

_PAD_SLOT_ID = -1
_BATCH_SIZE_ALIGNMENT = 8
_BATCH_SIZES_TO_CAPTURE = [1, 2, 4] + [
    _BATCH_SIZE_ALIGNMENT * i for i in range(1, 33)
]

TModelInputForXPU = TypeVar('TModelInputForXPU', bound="ModelInputForXPU")


@dataclass(frozen=True)
class ModelInputForXPU(ModelRunnerInputBase):
    """
    Used by the NeuronModelRunner.
    """
    input_tokens: Optional[torch.Tensor] = None
    input_positions: Optional[torch.Tensor] = None
    attn_metadata: Optional["AttentionMetadata"] = None
<<<<<<< HEAD
    sampling_metadata: Optional["SamplingMetadata"] = None
    multi_modal_kwargs: Optional[Mapping[str, BatchedTensorInputs]] = None
    virtual_engine: int = 0

=======
    multi_modal_kwargs: Optional[BatchedTensorInputs] = None
    virtual_engine: Optional[int] = None
    seq_lens: Optional[List[int]] = None
    query_lens: Optional[List[int]] = None

    def as_broadcastable_tensor_dict(self) -> Dict[str, Any]:
        tensor_dict = {
            "input_tokens": self.input_tokens,
            "input_positions": self.input_positions,
        }
        _add_attn_metadata_broadcastable_dict(tensor_dict, self.attn_metadata)

        return tensor_dict

    @classmethod
    def from_broadcasted_tensor_dict(
        cls: Type[TModelInputForXPU],
        tensor_dict: Dict[str, Any],
        attn_backend: Optional["AttentionBackend"] = None,
    ) -> TModelInputForXPU:
        if attn_backend is not None:
            tensor_dict = _init_attn_metadata_from_tensor_dict(
                attn_backend, tensor_dict)
        return cls(**tensor_dict)


@dataclass(frozen=True)
class ModelInputForXPUWithSamplingMetadata(ModelInputForXPU):
    """
    Used by the ModelRunner.
    """
    sampling_metadata: Optional["SamplingMetadata"] = None
>>>>>>> 09c77926

    def as_broadcastable_tensor_dict(self) -> Dict[str, Any]:
        tensor_dict = {
            "input_tokens": self.input_tokens,
            "input_positions": self.input_positions,
        }
        _add_attn_metadata_broadcastable_dict(tensor_dict, self.attn_metadata)
        _add_sampling_metadata_broadcastable_dict(tensor_dict,
                                                  self.sampling_metadata)
        return tensor_dict

    @classmethod
    def from_broadcasted_tensor_dict(
        cls,
        tensor_dict: Dict[str, Any],
        attn_backend: Optional["AttentionBackend"] = None,
    ) -> "ModelInputForXPUWithSamplingMetadata":
        tensor_dict = _init_sampling_metadata_from_tensor_dict(tensor_dict)
        if attn_backend is not None:
            tensor_dict = _init_attn_metadata_from_tensor_dict(
                attn_backend, tensor_dict)
        return cls(**tensor_dict)


class ModelInputForXPUBuilder(ModelRunnerInputBuilderBase[ModelInputForXPU]):

    def __init__(self,
                 runner: "XPUModelRunner",
                 finished_requests_ids: Optional[List[str]] = None) -> None:
        super().__init__()
        self.seq_group_metadata_list: List[SequenceGroupMetadata] = []
        self.runner = runner
        self.model_input_cls = self.runner._model_input_cls
        self.attn_backend = self.runner.attn_backend
        self.sliding_window = self.runner.sliding_window
        self.block_size = self.runner.block_size
        self.device = self.runner.device

    def add_seq_group(self, seq_group_metadata: SequenceGroupMetadata):
        self.seq_group_metadata_list.append(seq_group_metadata)

    def build(self) -> ModelInputForXPU:
        is_prompt = self.seq_group_metadata_list[0].is_prompt
        # Prepare input tensors.
        if is_prompt:
            (input_tokens, input_positions, attn_metadata, seq_lens,
             multi_modal_kwargs) = self._prepare_prompt(
                 self.seq_group_metadata_list)
        else:
            (input_tokens, input_positions,
             attn_metadata) = self._prepare_decode(
                 self.seq_group_metadata_list)
            seq_lens = []
            multi_modal_kwargs = None

        return self.model_input_cls(
            input_tokens=input_tokens,
            input_positions=input_positions,
            attn_metadata=attn_metadata,
            multi_modal_kwargs=multi_modal_kwargs,
            seq_lens=seq_lens,
            query_lens=seq_lens,
        )

    def _prepare_prompt(
        self,
        seq_group_metadata_list: List[SequenceGroupMetadata],
    ) -> Tuple[torch.Tensor, torch.Tensor, AttentionMetadata, List[int],
               BatchedTensorInputs]:
        assert len(seq_group_metadata_list) > 0
        input_tokens: List[int] = []
        input_positions: List[int] = []
        slot_mapping: List[int] = []
        seq_lens: List[int] = []
        multi_modal_inputs_list: List[MultiModalInputs] = []

        for seq_group_metadata in seq_group_metadata_list:
            assert seq_group_metadata.is_prompt
            seq_ids = list(seq_group_metadata.seq_data.keys())
            assert len(seq_ids) == 1
            seq_id = seq_ids[0]

            seq_data = seq_group_metadata.seq_data[seq_id]
            prompt_tokens = seq_data.get_token_ids()
            computed_len = seq_data.get_num_computed_tokens()
            seq_len = len(prompt_tokens)

            seq_lens.append(seq_len)  # Prompt token num
            input_tokens.extend(prompt_tokens)  # Token ids

            # Token position ids
            # NOTE(woosuk): Here we assume that the first token in the prompt
            # is always the first token in the sequence.
            input_positions.extend(list(range(computed_len, seq_len)))

            if seq_group_metadata.block_tables is None:
                # During memory profiling, the block tables are not initialized
                # yet. In this case, we just use a dummy slot mapping.
                slot_mapping.extend([_PAD_SLOT_ID] * seq_len)
                continue

            # Compute the slot mapping.
            block_table = seq_group_metadata.block_tables[seq_id]
            # Mask the [0, start_idx) tokens of the prompt with _PAD_SLOT_ID,
            # where start_idx is max(0, seq_len - sliding_window).
            # For example, if the prompt len is 10, sliding window is 8, and
            # block size is 4, the first two tokens are masked and the slot
            # mapping will be [-1, -1, 2, 3, 4, 5, 6, 7, 0, 1].
            start_idx = 0
            if self.sliding_window is not None:
                start_idx = max(0, seq_len - self.sliding_window)

            for i in range(computed_len, seq_len):
                if i < start_idx:
                    slot_mapping.append(_PAD_SLOT_ID)
                    continue

                block_number = block_table[i //
                                           self.block_size]  # type: ignore
                block_offset = i % self.block_size  # type: ignore
                slot = block_number * self.block_size + block_offset
                slot_mapping.append(slot)

        num_prompt_tokens = len(input_tokens)

        input_tokens = torch.tensor(input_tokens,
                                    dtype=torch.long,
                                    device=self.device)  # type: ignore
        input_positions = torch.tensor(input_positions,
                                       dtype=torch.long,
                                       device=self.device)  # type: ignore
        slot_mapping = torch.tensor(slot_mapping,
                                    dtype=torch.long,
                                    device=self.device)  # type: ignore

        max_seqlen = max(seq_lens)
        tmp = [0]
        tmp.extend(seq_lens)
        seqlen = torch.tensor(tmp)
        seqlen_q = torch.cumsum(seqlen, dim=0).to(device=self.device)

        attn_metadata = self.attn_backend.make_metadata(
            is_prompt=True,
            slot_mapping=slot_mapping,
            seq_lens=seq_lens,
            seqlen_q=seqlen_q,
            max_seqlen=max_seqlen,
            seq_lens_tensor=torch.tensor([]),
            max_decode_seq_len=0,
            num_prefills=len(seq_lens),
            num_prefill_tokens=num_prompt_tokens,
            num_decode_tokens=0,
            block_tables=torch.tensor([], device=self.device, dtype=torch.int),
        )

        multi_modal_kwargs = MultiModalInputs.batch(multi_modal_inputs_list)

        return (input_tokens, input_positions, attn_metadata, seq_lens,
                multi_modal_kwargs)

    def _prepare_decode(
        self,
        seq_group_metadata_list: List[SequenceGroupMetadata],
    ) -> Tuple[torch.Tensor, torch.Tensor, AttentionMetadata]:
        assert len(seq_group_metadata_list) > 0
        input_tokens: List[int] = []
        input_positions: List[int] = []
        slot_mapping: List[int] = []
        seq_lens: List[int] = []
        block_tables: List[List[int]] = []

        for seq_group_metadata in seq_group_metadata_list:
            assert not seq_group_metadata.is_prompt
            assert seq_group_metadata.token_chunk_size == 1

            seq_ids = list(seq_group_metadata.seq_data.keys())

            for seq_id in seq_ids:
                seq_data = seq_group_metadata.seq_data[seq_id]
                generation_token = seq_data.get_last_token_id()
                input_tokens.append(generation_token)

                seq_len = seq_data.get_len()
                position = seq_len - 1
                input_positions.append(position)

                seq_len = seq_len if self.sliding_window is None else min(
                    seq_len, self.sliding_window)
                seq_lens.append(seq_len)

                block_table = seq_group_metadata.block_tables[seq_id]
                block_number = block_table[position // self.block_size]
                block_offset = position % self.block_size
                slot = block_number * self.block_size + block_offset
                slot_mapping.append(slot)

                if self.sliding_window is not None:
                    sliding_window_blocks = (self.sliding_window //
                                             self.block_size)
                    block_table = block_table[-sliding_window_blocks:]
                block_tables.append(block_table)

        max_decode_seq_len = max(seq_lens)

        input_tokens = torch.tensor(input_tokens,
                                    dtype=torch.long,
                                    device=self.device)
        input_positions = torch.tensor(input_positions,
                                       dtype=torch.long,
                                       device=self.device)
        slot_mapping = torch.tensor(slot_mapping,
                                    dtype=torch.long,
                                    device=self.device)
        seq_lens_tensor = torch.tensor(seq_lens,
                                       dtype=torch.int,
                                       device=self.device)

        block_tables = make_tensor_with_pad(
            block_tables,
            pad=0,
            dtype=torch.int,
            device=self.device,
        )

        attn_metadata = self.attn_backend.make_metadata(
            is_prompt=False,
            slot_mapping=slot_mapping,
            seq_lens=seq_lens,
            seqlen_q=torch.tensor([]),
            max_seqlen=0,
            seq_lens_tensor=seq_lens_tensor,
            max_decode_seq_len=max_decode_seq_len,
            num_prefill_tokens=0,
            num_decode_tokens=len(input_tokens),
            num_prefills=0,
            block_tables=block_tables,
        )
        return (
            input_tokens,
            input_positions,
            attn_metadata,
        )


class XPUModelRunner(ModelRunnerBase[ModelInputForXPUWithSamplingMetadata]):
    _model_input_cls: Type[ModelInputForXPUWithSamplingMetadata] = (
        ModelInputForXPUWithSamplingMetadata)
    _builder_cls: Type[ModelInputForXPUBuilder] = ModelInputForXPUBuilder

    def __init__(
        self,
        model_config: ModelConfig,
        parallel_config: ParallelConfig,
        scheduler_config: SchedulerConfig,
        device_config: DeviceConfig,
        cache_config: CacheConfig,
        load_config: LoadConfig,
        lora_config: Optional[LoRAConfig],
<<<<<<< HEAD
        multimodal_config: Optional[MultiModalConfig],
        return_hidden_states: bool = False,
=======
>>>>>>> 09c77926
        kv_cache_dtype: Optional[str] = "auto",
        is_driver_worker: bool = False,
        prompt_adapter_config: Optional[PromptAdapterConfig] = None,
        return_hidden_states: bool = False,
        observability_config: Optional[ObservabilityConfig] = None,
        input_registry: InputRegistry = INPUT_REGISTRY,
        mm_registry: MultiModalRegistry = MULTIMODAL_REGISTRY,
    ):
        self.model_config = model_config
        self.parallel_config = parallel_config
        self.scheduler_config = scheduler_config
        self.device_config = device_config
        self.cache_config = cache_config
        self.lora_config = lora_config
        self.load_config = load_config
        self.is_driver_worker = is_driver_worker
        self.prompt_adapter_config = prompt_adapter_config
        self.observability_config = observability_config
        if self.observability_config is not None:
            print(f"observability_config is {self.observability_config}")
        self.return_hidden_states = return_hidden_states

        self.device = self.device_config.device
        self.return_hidden_states = return_hidden_states

        self.kv_cache_dtype = kv_cache_dtype
        self.sliding_window = model_config.get_sliding_window()
        self.block_size = cache_config.block_size

        self.attn_backend = get_attn_backend(
            self.model_config.get_num_attention_heads(self.parallel_config),
            self.model_config.get_head_size(),
            self.model_config.get_num_kv_heads(self.parallel_config),
            self.model_config.get_sliding_window(),
            self.model_config.dtype,
            self.kv_cache_dtype,
            self.block_size,
        )

        # Multi-modal data support
        self.input_registry = input_registry
        self.mm_registry = mm_registry
        self.multi_modal_input_mapper = mm_registry \
            .create_input_mapper(model_config)
        self.mm_registry.init_mm_limits_per_prompt(self.model_config)

        # Lazy initialization.
        self.model: nn.Module  # Set after init_Model

    def load_model(self) -> None:
        with CudaMemoryProfiler() as m:
            self.model = get_model(
                model_config=self.model_config,
                device_config=self.device_config,
                load_config=self.load_config,
                lora_config=self.lora_config,
                parallel_config=self.parallel_config,
                scheduler_config=self.scheduler_config,
                cache_config=self.cache_config,
            )

        self.model_memory_usage = m.consumed_memory
        logger.info("Loading model weights took %.4f GB",
                    self.model_memory_usage / float(2**30))

    @property
    def vocab_size(self) -> int:
        return self.model_config.get_vocab_size()

    @torch.inference_mode()
    def profile_run(self) -> None:
        # Enable top-k sampling to reflect the accurate memory usage.
        sampling_params = SamplingParams(top_p=0.99, top_k=self.vocab_size - 1)
        max_num_batched_tokens = self.scheduler_config.max_num_batched_tokens
        max_num_seqs = self.scheduler_config.max_num_seqs

        # Profile memory usage with max_num_sequences sequences and the total
        # number of tokens equal to max_num_batched_tokens.
        seqs: List[SequenceGroupMetadata] = []
        # Additional GPU memory may be needed for multi-modal encoding, which
        # needs to be accounted for when calculating the GPU blocks for
        # vLLM blocker manager.
        # To exercise the worst scenario for GPU memory consumption,
        # the number of seqs (batch_size) is chosen to maximize the number
        # of images processed.
        max_mm_tokens = self.mm_registry.get_max_multimodal_tokens(
            self.model_config)
        if max_mm_tokens > 0:
            max_num_seqs_orig = max_num_seqs
            max_num_seqs = min(max_num_seqs,
                               max_num_batched_tokens // max_mm_tokens)
            if max_num_seqs < 1:
                expr = (f"min({max_num_seqs_orig}, "
                        f"{max_num_batched_tokens} // {max_mm_tokens})")
                logger.warning(
                    "Computed max_num_seqs (%s) to be less than 1. "
                    "Setting it to the minimum value of 1.", expr)
                max_num_seqs = 1

        batch_size = 0
        for group_id in range(max_num_seqs):
            seq_len = (max_num_batched_tokens // max_num_seqs +
                       (group_id < max_num_batched_tokens % max_num_seqs))
            batch_size += seq_len

            seq_data, dummy_multi_modal_data = self.input_registry \
                .dummy_data_for_profiling(self.model_config,
                                          seq_len,
                                          self.mm_registry)

            seq = SequenceGroupMetadata(
                request_id=str(group_id),
                is_prompt=True,
                seq_data={group_id: seq_data},
                sampling_params=sampling_params,
                block_tables=None,
                lora_request=None,
                multi_modal_data=dummy_multi_modal_data,
            )
            seqs.append(seq)

        # Run the model with the dummy inputs.
        num_layers = self.model_config.get_num_layers(self.parallel_config)
        kv_caches = [None] * num_layers
        finished_requests_ids = [seq.request_id for seq in seqs]
        model_input = self.prepare_model_input(
            seqs, finished_requests_ids=finished_requests_ids)
<<<<<<< HEAD
        intermediate_tensors = None
        if not get_pp_group().is_first_rank:
            intermediate_tensors = self.model.make_empty_intermediate_tensors(
                batch_size=batch_size,
                dtype=self.model_config.dtype,
                device=self.device)
        self.execute_model(model_input, kv_caches, intermediate_tensors)
=======
        self.execute_model(model_input, kv_caches)
>>>>>>> 09c77926
        torch.xpu.synchronize()
        return

    def make_model_input_from_broadcasted_tensor_dict(
            self,
<<<<<<< HEAD
            seq_group_metadata_list: List[SequenceGroupMetadata],
            virtual_engine: int = 0,
            finished_requests_ids: Optional[List[str]] = None
    ) -> ModelInputForXPU:
        multi_modal_kwargs = None
        # NOTE: We assume that all sequences in the group are all prompts or
        # all decodes.
        is_prompt = seq_group_metadata_list[0].is_prompt
        # Prepare input tensors.
        if is_prompt:
            (input_tokens, input_positions, attn_metadata, seq_lens,
             multi_modal_kwargs
             ) = self._prepare_prompt(seq_group_metadata_list)
        else:
            (input_tokens, input_positions,
             attn_metadata) = self._prepare_decode(seq_group_metadata_list)
            seq_lens = []
        sampling_metadata = SamplingMetadata.prepare(
            seq_group_metadata_list,
            seq_lens,
            # subquery_lens is not needed if chunked prefill is not
            # supported. Since CPU worker doesn't support chunked prefill
            # just use seq_lens instead.
            seq_lens,
            self.device,
            pin_memory=False)

        return ModelInputForXPU(input_tokens=input_tokens,
                                input_positions=input_positions,
                                attn_metadata=attn_metadata,
                                sampling_metadata=sampling_metadata,
                                multi_modal_kwargs=multi_modal_kwargs,
                                virtual_engine=virtual_engine)
=======
            tensor_dict: Dict[str,
                              Any]) -> ModelInputForXPUWithSamplingMetadata:
        return (
            ModelInputForXPUWithSamplingMetadata.from_broadcasted_tensor_dict(
                tensor_dict,
                attn_backend=self.attn_backend,
            ))
>>>>>>> 09c77926

    def _prepare_model_input_tensors(
        self,
        seq_group_metadata_list: List[SequenceGroupMetadata],
        finished_requests_ids: Optional[List[str]] = None
    ) -> ModelInputForXPUWithSamplingMetadata:
        """Helper method to prepare the model input based on a given sequence
        group. Prepares metadata needed for the base model forward pass but not
        metadata for possible additional steps, e.g., sampling.

        """
        builder = self._builder_cls(weakref.proxy(self), finished_requests_ids)
        for seq_group_metadata in seq_group_metadata_list:
            builder.add_seq_group(seq_group_metadata)

        return builder.build()  # type: ignore

    def prepare_model_input(
        self,
        seq_group_metadata_list: List[SequenceGroupMetadata],
        virtual_engine: int = 0,
        finished_requests_ids: Optional[List[str]] = None
    ) -> ModelInputForXPUWithSamplingMetadata:
        """Prepare the model input based on a given sequence group, including
        metadata for the sampling step.

        """
        model_input = self._prepare_model_input_tensors(
            seq_group_metadata_list, finished_requests_ids)
        # Sampling metadata is only required for the final pp group
        generators = self.get_generators(finished_requests_ids)
        sampling_metadata = SamplingMetadata.prepare(seq_group_metadata_list,
                                                     model_input.seq_lens,
                                                     model_input.query_lens,
                                                     self.device,
                                                     pin_memory=False,
                                                     generators=generators)

        return dataclasses.replace(model_input,
                                   sampling_metadata=sampling_metadata,
                                   virtual_engine=virtual_engine)

    @torch.inference_mode()
    def execute_model(
        self,
        model_input: ModelInputForXPUWithSamplingMetadata,
        kv_caches: List[torch.Tensor],
        intermediate_tensors: Optional[IntermediateTensors] = None,
        num_steps: int = 1,
    ) -> Optional[List[SamplerOutput]]:
        if num_steps > 1:
            raise ValueError(
                "XPUModelRunner does not support multi-step execution.")

        model_executable = self.model
<<<<<<< HEAD
        execute_model_kwargs = {
            "input_ids": model_input.input_tokens,
            "positions": model_input.input_positions,
            "kv_caches": kv_caches,
            "attn_metadata": model_input.attn_metadata,
            "intermediate_tensors": intermediate_tensors,
            **(model_input.multi_modal_kwargs or {}),
        }

        hidden_or_intermediate_states = model_executable(
            **execute_model_kwargs)

        # Compute the logits in the last pipeline stage.
        if not get_pp_group().is_last_rank:
            return hidden_or_intermediate_states
=======
        if (self.observability_config is not None
                and self.observability_config.collect_model_forward_time):
            model_forward_start_time = time.time()

        hidden_states = model_executable(
            input_ids=model_input.input_tokens,
            positions=model_input.input_positions,
            kv_caches=kv_caches,
            attn_metadata=model_input.attn_metadata,
            intermediate_tensors=intermediate_tensors,
            **MultiModalInputs.as_kwargs(model_input.multi_modal_kwargs or {},
                                         device=self.device))
        if (self.observability_config is not None
                and self.observability_config.collect_model_forward_time):
            model_forward_end_time = time.time()
>>>>>>> 09c77926

        # Compute the logits.
        logits = self.model.compute_logits(hidden_or_intermediate_states,
                                           model_input.sampling_metadata)

        # Only perform sampling in the driver worker.
        if not self.is_driver_worker:
            return []

        # Sample the next token.
        output: SamplerOutput = self.model.sample(
            logits=logits,
            sampling_metadata=model_input.sampling_metadata,
        )
        if (self.observability_config is not None
                and self.observability_config.collect_model_forward_time
                and output is not None):
            model_forward_time = (model_forward_end_time -
                                  model_forward_start_time)
            # If there are multiple workers, we are still tracking the latency
            # from the start time of the driver worker to the end time of the
            # driver worker. The model forward time will then end up covering
            # the communication time as well.
            output.model_forward_time = model_forward_time

        return [output]<|MERGE_RESOLUTION|>--- conflicted
+++ resolved
@@ -2,12 +2,8 @@
 import time
 import weakref
 from dataclasses import dataclass
-<<<<<<< HEAD
-from typing import TYPE_CHECKING, Any, Dict, List, Optional, Tuple, Type, Union, Mapping
-=======
-from typing import (TYPE_CHECKING, Any, Dict, List, Optional, Tuple, Type,
-                    TypeVar)
->>>>>>> 09c77926
+from typing import (TYPE_CHECKING, Any, Dict, List, Mapping, Optional, Tuple, Type,
+                    TypeVar, Union)
 
 import torch
 import torch.nn as nn
@@ -16,12 +12,8 @@
 from vllm.config import (CacheConfig, DeviceConfig, LoadConfig, LoRAConfig,
                          ModelConfig, ObservabilityConfig, ParallelConfig,
                          PromptAdapterConfig, SchedulerConfig)
-<<<<<<< HEAD
 from vllm.distributed import get_pp_group
-from vllm.inputs import INPUT_REGISTRY
-=======
 from vllm.inputs import INPUT_REGISTRY, InputRegistry
->>>>>>> 09c77926
 from vllm.logger import init_logger
 from vllm.model_executor.model_loader import get_model
 from vllm.multimodal import (MULTIMODAL_REGISTRY, BatchedTensorInputs,
@@ -60,12 +52,6 @@
     input_tokens: Optional[torch.Tensor] = None
     input_positions: Optional[torch.Tensor] = None
     attn_metadata: Optional["AttentionMetadata"] = None
-<<<<<<< HEAD
-    sampling_metadata: Optional["SamplingMetadata"] = None
-    multi_modal_kwargs: Optional[Mapping[str, BatchedTensorInputs]] = None
-    virtual_engine: int = 0
-
-=======
     multi_modal_kwargs: Optional[BatchedTensorInputs] = None
     virtual_engine: Optional[int] = None
     seq_lens: Optional[List[int]] = None
@@ -98,7 +84,6 @@
     Used by the ModelRunner.
     """
     sampling_metadata: Optional["SamplingMetadata"] = None
->>>>>>> 09c77926
 
     def as_broadcastable_tensor_dict(self) -> Dict[str, Any]:
         tensor_dict = {
@@ -357,11 +342,6 @@
         cache_config: CacheConfig,
         load_config: LoadConfig,
         lora_config: Optional[LoRAConfig],
-<<<<<<< HEAD
-        multimodal_config: Optional[MultiModalConfig],
-        return_hidden_states: bool = False,
-=======
->>>>>>> 09c77926
         kv_cache_dtype: Optional[str] = "auto",
         is_driver_worker: bool = False,
         prompt_adapter_config: Optional[PromptAdapterConfig] = None,
@@ -385,7 +365,6 @@
         self.return_hidden_states = return_hidden_states
 
         self.device = self.device_config.device
-        self.return_hidden_states = return_hidden_states
 
         self.kv_cache_dtype = kv_cache_dtype
         self.sliding_window = model_config.get_sliding_window()
@@ -461,11 +440,9 @@
                     "Setting it to the minimum value of 1.", expr)
                 max_num_seqs = 1
 
-        batch_size = 0
         for group_id in range(max_num_seqs):
             seq_len = (max_num_batched_tokens // max_num_seqs +
                        (group_id < max_num_batched_tokens % max_num_seqs))
-            batch_size += seq_len
 
             seq_data, dummy_multi_modal_data = self.input_registry \
                 .dummy_data_for_profiling(self.model_config,
@@ -489,57 +466,12 @@
         finished_requests_ids = [seq.request_id for seq in seqs]
         model_input = self.prepare_model_input(
             seqs, finished_requests_ids=finished_requests_ids)
-<<<<<<< HEAD
-        intermediate_tensors = None
-        if not get_pp_group().is_first_rank:
-            intermediate_tensors = self.model.make_empty_intermediate_tensors(
-                batch_size=batch_size,
-                dtype=self.model_config.dtype,
-                device=self.device)
-        self.execute_model(model_input, kv_caches, intermediate_tensors)
-=======
         self.execute_model(model_input, kv_caches)
->>>>>>> 09c77926
         torch.xpu.synchronize()
         return
 
     def make_model_input_from_broadcasted_tensor_dict(
             self,
-<<<<<<< HEAD
-            seq_group_metadata_list: List[SequenceGroupMetadata],
-            virtual_engine: int = 0,
-            finished_requests_ids: Optional[List[str]] = None
-    ) -> ModelInputForXPU:
-        multi_modal_kwargs = None
-        # NOTE: We assume that all sequences in the group are all prompts or
-        # all decodes.
-        is_prompt = seq_group_metadata_list[0].is_prompt
-        # Prepare input tensors.
-        if is_prompt:
-            (input_tokens, input_positions, attn_metadata, seq_lens,
-             multi_modal_kwargs
-             ) = self._prepare_prompt(seq_group_metadata_list)
-        else:
-            (input_tokens, input_positions,
-             attn_metadata) = self._prepare_decode(seq_group_metadata_list)
-            seq_lens = []
-        sampling_metadata = SamplingMetadata.prepare(
-            seq_group_metadata_list,
-            seq_lens,
-            # subquery_lens is not needed if chunked prefill is not
-            # supported. Since CPU worker doesn't support chunked prefill
-            # just use seq_lens instead.
-            seq_lens,
-            self.device,
-            pin_memory=False)
-
-        return ModelInputForXPU(input_tokens=input_tokens,
-                                input_positions=input_positions,
-                                attn_metadata=attn_metadata,
-                                sampling_metadata=sampling_metadata,
-                                multi_modal_kwargs=multi_modal_kwargs,
-                                virtual_engine=virtual_engine)
-=======
             tensor_dict: Dict[str,
                               Any]) -> ModelInputForXPUWithSamplingMetadata:
         return (
@@ -547,7 +479,6 @@
                 tensor_dict,
                 attn_backend=self.attn_backend,
             ))
->>>>>>> 09c77926
 
     def _prepare_model_input_tensors(
         self,
@@ -603,23 +534,8 @@
                 "XPUModelRunner does not support multi-step execution.")
 
         model_executable = self.model
-<<<<<<< HEAD
-        execute_model_kwargs = {
-            "input_ids": model_input.input_tokens,
-            "positions": model_input.input_positions,
-            "kv_caches": kv_caches,
-            "attn_metadata": model_input.attn_metadata,
-            "intermediate_tensors": intermediate_tensors,
-            **(model_input.multi_modal_kwargs or {}),
-        }
-
-        hidden_or_intermediate_states = model_executable(
-            **execute_model_kwargs)
-
-        # Compute the logits in the last pipeline stage.
-        if not get_pp_group().is_last_rank:
-            return hidden_or_intermediate_states
-=======
+
+        
         if (self.observability_config is not None
                 and self.observability_config.collect_model_forward_time):
             model_forward_start_time = time.time()
@@ -635,7 +551,10 @@
         if (self.observability_config is not None
                 and self.observability_config.collect_model_forward_time):
             model_forward_end_time = time.time()
->>>>>>> 09c77926
+        
+        # Compute the logits in the last pipeline stage.
+        if not get_pp_group().is_last_rank:
+            return hidden_or_intermediate_states
 
         # Compute the logits.
         logits = self.model.compute_logits(hidden_or_intermediate_states,
