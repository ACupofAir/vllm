--- conflicted
+++ resolved
@@ -30,10 +30,7 @@
 from vllm.lora.request import LoRARequest
 from vllm.lora.worker_manager import LRUCacheWorkerLoRAManager
 from vllm.model_executor import SamplingMetadata, SamplingMetadataCache
-<<<<<<< HEAD
-=======
 from vllm.model_executor.layers.rotary_embedding import MRotaryEmbedding
->>>>>>> 9ba0817f
 from vllm.model_executor.layers.sampler import SamplerOutput
 from vllm.model_executor.model_loader import get_model
 from vllm.model_executor.model_loader.tensorizer import TensorizerConfig
@@ -189,10 +186,7 @@
         def simple_reinit(self):
             self.input_tokens[0].clear()  # type: ignore
             self.input_positions[0].clear()  # type: ignore
-<<<<<<< HEAD
-=======
             self.mrope_input_positions = None  # type: ignore
->>>>>>> 9ba0817f
             self.seq_lens[0] = 0  # type: ignore
             self.orig_seq_lens[0] = 0  # type: ignore
             self.query_lens[0] = 0  # type: ignore
@@ -279,11 +273,8 @@
                         for seq_id in range(len(self.seq_ids)):
                             self.input_positions[seq_id].clear()
 
-<<<<<<< HEAD
-=======
                     self.mrope_input_positions = None
 
->>>>>>> 9ba0817f
                     if seq_lens:
                         self.seq_lens = seq_lens
                     else:
@@ -345,10 +336,7 @@
             else:
                 self.input_tokens = input_tokens or []
                 self.input_positions = input_positions or []
-<<<<<<< HEAD
-=======
                 self.mrope_input_positions = mrope_input_positions or None
->>>>>>> 9ba0817f
                 self.seq_lens = seq_lens or []
                 self.orig_seq_lens = orig_seq_lens or []
                 self.query_lens = query_lens or []
@@ -752,12 +740,6 @@
             # prefix caching and there is no decode request.
             return self.model_input_cls()
 
-<<<<<<< HEAD
-        input_positions = []
-        for inter_data in self.inter_data_list:
-            for cur_input_positions in inter_data.input_positions:
-                input_positions.extend(cur_input_positions)
-=======
         mrope_input_positions: Optional[List[List[int]]] = None
         if any(inter_data.mrope_input_positions is not None
                for inter_data in self.inter_data_list):
@@ -779,7 +761,6 @@
             for inter_data in self.inter_data_list:
                 for cur_input_positions in inter_data.input_positions:
                     input_positions.extend(cur_input_positions)
->>>>>>> 9ba0817f
 
         seq_lens = []
         max_decode_seq_len = 0
@@ -816,20 +797,10 @@
         # Tokens and positions.
         if cuda_graph_pad_size:
             input_tokens.extend(itertools.repeat(0, cuda_graph_pad_size))
-<<<<<<< HEAD
-            input_positions.extend(itertools.repeat(0, cuda_graph_pad_size))
-=======
->>>>>>> 9ba0817f
         assert self.runner.device is not None
         input_tokens_tensor = async_tensor_h2d(input_tokens, torch.long,
                                                self.runner.device,
                                                self.runner.pin_memory)
-<<<<<<< HEAD
-        input_positions_tensor = async_tensor_h2d(input_positions, torch.long,
-                                                  self.runner.device,
-                                                  self.runner.pin_memory)
-
-=======
         if mrope_input_positions is not None:
             for idx in range(3):
                 mrope_input_positions[idx].extend(
@@ -844,7 +815,6 @@
                                                       torch.long,
                                                       self.runner.device,
                                                       self.runner.pin_memory)
->>>>>>> 9ba0817f
         # Sequence and query lengths.
         if cuda_graph_pad_size:
             seq_lens.extend(itertools.repeat(1, cuda_graph_pad_size))
@@ -1094,18 +1064,12 @@
                     "This may lead to less accurate results!")
 
         if envs.VLLM_TEST_DYNAMO_GRAPH_CAPTURE and supports_dynamo():
-<<<<<<< HEAD
-            self.model = torch.compile(self.model,
-                                       fullgraph=True,
-                                       backend="eager")
-=======
             from vllm.plugins import get_torch_compile_backend
             backend = get_torch_compile_backend() or "eager"
             self.model = torch.compile(
                 self.model,
                 fullgraph=envs.VLLM_TEST_DYNAMO_FULLGRAPH_CAPTURE,
                 backend=backend)
->>>>>>> 9ba0817f
 
     def save_sharded_state(
         self,
@@ -1359,12 +1323,8 @@
         max_batch_size = self.max_batchsize_to_capture
         input_tokens = torch.zeros(max_batch_size, dtype=torch.long).cuda()
         input_positions = torch.zeros(max_batch_size, dtype=torch.long).cuda()
-<<<<<<< HEAD
-
-=======
         if self.model_is_mrope:
             input_positions = torch.tile(input_positions, (3, 1))
->>>>>>> 9ba0817f
         # Prepare dummy previous_hidden_states only if needed by the model.
         # This is used by draft models such as EAGLE.
         previous_hidden_states = None
