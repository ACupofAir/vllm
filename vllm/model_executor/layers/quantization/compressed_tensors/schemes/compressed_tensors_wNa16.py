from typing import Callable, List, Optional

import torch

from vllm import _custom_ops as ops
from vllm.model_executor.layers.quantization.compressed_tensors.schemes import (
    CompressedTensorsScheme)
from vllm.model_executor.layers.quantization.compressed_tensors.utils import (
    ActivationOrdering)
from vllm.model_executor.layers.quantization.utils.marlin_utils import (
    apply_gptq_marlin_linear, marlin_make_empty_g_idx, marlin_make_workspace,
    marlin_permute_scales, marlin_repeat_scales_on_all_ranks,
    marlin_sort_g_idx, replace_tensor, verify_marlin_supported,
    verify_marlin_supports_shape)
from vllm.model_executor.parameter import (BasevLLMParameter,
                                           ChannelQuantScaleParameter,
                                           GroupQuantScaleParameter,
<<<<<<< HEAD
                                           PackedvLLMParameter)
=======
                                           PackedvLLMParameter,
                                           RowvLLMParameter)
>>>>>>> 9ba0817f
from vllm.scalar_type import scalar_types

__all__ = ["CompressedTensorsWNA16"]
WNA16_SUPPORTED_TYPES_MAP = {
    4: scalar_types.uint4b8,
    8: scalar_types.uint8b128
}
WNA16_SUPPORTED_BITS = list(WNA16_SUPPORTED_TYPES_MAP.keys())


class CompressedTensorsWNA16(CompressedTensorsScheme):

    def __init__(self,
                 strategy: str,
                 num_bits: int,
                 group_size: Optional[int] = None,
                 actorder: Optional[ActivationOrdering] = None):

        self.pack_factor = 32 // num_bits
        self.strategy = strategy
        self.group_size = -1 if group_size is None else group_size
<<<<<<< HEAD
=======
        self.has_g_idx = actorder == ActivationOrdering.GROUP
>>>>>>> 9ba0817f

        if self.group_size == -1 and self.strategy != "channel":
            raise ValueError("Marlin kernels require group quantization or "
                             "channelwise quantization, but found no group "
                             "size and strategy is not channelwise.")

        if num_bits not in WNA16_SUPPORTED_TYPES_MAP:
            raise ValueError(
                f"Unsupported num_bits = {num_bits}. "
                f"Supported num_bits = {WNA16_SUPPORTED_TYPES_MAP.keys()}")

        self.quant_type = WNA16_SUPPORTED_TYPES_MAP[num_bits]

        # Verify supported on platform.
        verify_marlin_supported(quant_type=self.quant_type,
                                group_size=self.group_size)

    @classmethod
    def get_min_capability(cls) -> int:
        # ampere and up
        return 80

    def create_weights(self, layer: torch.nn.Module, input_size: int,
                       output_partition_sizes: List[int],
                       input_size_per_partition: int,
                       params_dtype: torch.dtype, weight_loader: Callable,
                       **kwargs):

        output_size_per_partition = sum(output_partition_sizes)

        # If group_size is -1, we are in channelwise case.
<<<<<<< HEAD
        channelwise = (self.group_size == -1)
=======
>>>>>>> 9ba0817f
        group_size = self.group_size if self.group_size != -1 else input_size
        row_parallel = (input_size != input_size_per_partition)
        partition_scales = not marlin_repeat_scales_on_all_ranks(
            self.has_g_idx, self.group_size, row_parallel)

        verify_marlin_supports_shape(
            output_size_per_partition=output_size_per_partition,
            input_size_per_partition=input_size_per_partition,
            input_size=input_size,
            group_size=group_size)

        scales_and_zp_size = input_size // group_size

        if partition_scales:
            assert input_size_per_partition % group_size == 0
            scales_and_zp_size = input_size_per_partition // group_size

        weight = PackedvLLMParameter(input_dim=1,
                                     output_dim=0,
                                     weight_loader=weight_loader,
                                     packed_factor=self.pack_factor,
                                     packed_dim=1,
                                     data=torch.empty(
                                         output_size_per_partition,
                                         input_size_per_partition //
                                         self.pack_factor,
                                         dtype=torch.int32,
                                     ))

        weight_scale_args = {
            "weight_loader":
            weight_loader,
            "data":
            torch.empty(
                output_size_per_partition,
                scales_and_zp_size,
                dtype=params_dtype,
            )
        }
        if not partition_scales:
            weight_scale = ChannelQuantScaleParameter(output_dim=0,
                                                      **weight_scale_args)
        else:
            weight_scale = GroupQuantScaleParameter(output_dim=0,
                                                    input_dim=1,
                                                    **weight_scale_args)

        # A 2D array defining the original shape of the weights
        # before packing
        weight_shape = BasevLLMParameter(data=torch.empty(2,
                                                          dtype=torch.int64),
                                         weight_loader=weight_loader)

        layer.register_parameter("weight_packed", weight)
        layer.register_parameter("weight_scale", weight_scale)
        layer.register_parameter("weight_shape", weight_shape)
<<<<<<< HEAD
=======

        # group index (for activation reordering)
        if self.has_g_idx:
            weight_g_idx = RowvLLMParameter(data=torch.empty(
                input_size_per_partition,
                dtype=torch.int32,
            ),
                                            input_dim=0,
                                            weight_loader=weight_loader)
            layer.register_parameter("weight_g_idx", weight_g_idx)
>>>>>>> 9ba0817f

        layer.input_size_per_partition = input_size_per_partition
        layer.output_size_per_partition = output_size_per_partition
        layer.input_size = input_size
        layer.group_size = group_size

    # Checkpoints are serialized in compressed-tensors format, which is
    # different from marlin format. Handle repacking here.
    def process_weights_after_loading(self, layer: torch.nn.Module) -> None:
        device = layer.weight_packed.device

        # Allocate marlin workspace.
        layer.workspace = marlin_make_workspace(
            layer.output_size_per_partition, device)

        # Handle sorting for activation reordering if needed.
        if self.has_g_idx:
            g_idx, g_idx_sort_indices = marlin_sort_g_idx(layer.weight_g_idx)
            layer.g_idx_sort_indices = g_idx_sort_indices
            replace_tensor(layer, "weight_g_idx", g_idx)
        else:
            layer.weight_g_idx = marlin_make_empty_g_idx(device)
            layer.g_idx_sort_indices = marlin_make_empty_g_idx(device)

        # No zero-point
        layer.weight_zp = marlin_make_empty_g_idx(device)
        # Update for kernel
        layer.weight_packed = torch.nn.Parameter(
            layer.weight_packed.t().contiguous(), requires_grad=False)
        layer.weight_scale = torch.nn.Parameter(
            layer.weight_scale.squeeze().t().contiguous(), requires_grad=False)

        # Repack weights from compressed-tensors format to marlin format.
        marlin_qweight = ops.gptq_marlin_repack(
            layer.weight_packed,
            perm=layer.g_idx_sort_indices,
            size_k=layer.input_size_per_partition,
            size_n=layer.output_size_per_partition,
            num_bits=self.quant_type.size_bits)
        replace_tensor(layer, "weight_packed", marlin_qweight)

        # Permute scales from compressed-tensors format to marlin format.
        # scale is required on all partitions if activation reordering
        marlin_scales = marlin_permute_scales(
            layer.weight_scale,
<<<<<<< HEAD
            size_k=layer.input_size_per_partition,
=======
            size_k=(layer.input_size
                    if self.has_g_idx else layer.input_size_per_partition),
>>>>>>> 9ba0817f
            size_n=layer.output_size_per_partition,
            group_size=layer.group_size)
        replace_tensor(layer, "weight_scale", marlin_scales)

    def apply_weights(self, layer: torch.nn.Module, x: torch.Tensor,
                      bias: Optional[torch.Tensor]) -> torch.Tensor:

        return apply_gptq_marlin_linear(
            input=x,
            weight=layer.weight_packed,
            weight_scale=layer.weight_scale,
            weight_zp=layer.weight_zp,
            g_idx=layer.weight_g_idx,
            g_idx_sort_indices=layer.g_idx_sort_indices,
            workspace=layer.workspace,
            wtype=self.quant_type,
            output_size_per_partition=layer.output_size_per_partition,
            input_size_per_partition=layer.input_size_per_partition,
            is_k_full=True,
            bias=bias)<|MERGE_RESOLUTION|>--- conflicted
+++ resolved
@@ -15,12 +15,8 @@
 from vllm.model_executor.parameter import (BasevLLMParameter,
                                            ChannelQuantScaleParameter,
                                            GroupQuantScaleParameter,
-<<<<<<< HEAD
-                                           PackedvLLMParameter)
-=======
                                            PackedvLLMParameter,
                                            RowvLLMParameter)
->>>>>>> 9ba0817f
 from vllm.scalar_type import scalar_types
 
 __all__ = ["CompressedTensorsWNA16"]
@@ -42,10 +38,7 @@
         self.pack_factor = 32 // num_bits
         self.strategy = strategy
         self.group_size = -1 if group_size is None else group_size
-<<<<<<< HEAD
-=======
         self.has_g_idx = actorder == ActivationOrdering.GROUP
->>>>>>> 9ba0817f
 
         if self.group_size == -1 and self.strategy != "channel":
             raise ValueError("Marlin kernels require group quantization or "
@@ -77,10 +70,6 @@
         output_size_per_partition = sum(output_partition_sizes)
 
         # If group_size is -1, we are in channelwise case.
-<<<<<<< HEAD
-        channelwise = (self.group_size == -1)
-=======
->>>>>>> 9ba0817f
         group_size = self.group_size if self.group_size != -1 else input_size
         row_parallel = (input_size != input_size_per_partition)
         partition_scales = not marlin_repeat_scales_on_all_ranks(
@@ -137,8 +126,6 @@
         layer.register_parameter("weight_packed", weight)
         layer.register_parameter("weight_scale", weight_scale)
         layer.register_parameter("weight_shape", weight_shape)
-<<<<<<< HEAD
-=======
 
         # group index (for activation reordering)
         if self.has_g_idx:
@@ -149,7 +136,6 @@
                                             input_dim=0,
                                             weight_loader=weight_loader)
             layer.register_parameter("weight_g_idx", weight_g_idx)
->>>>>>> 9ba0817f
 
         layer.input_size_per_partition = input_size_per_partition
         layer.output_size_per_partition = output_size_per_partition
@@ -195,12 +181,8 @@
         # scale is required on all partitions if activation reordering
         marlin_scales = marlin_permute_scales(
             layer.weight_scale,
-<<<<<<< HEAD
-            size_k=layer.input_size_per_partition,
-=======
             size_k=(layer.input_size
                     if self.has_g_idx else layer.input_size_per_partition),
->>>>>>> 9ba0817f
             size_n=layer.output_size_per_partition,
             group_size=layer.group_size)
         replace_tensor(layer, "weight_scale", marlin_scales)
