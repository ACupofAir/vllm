"""Benchmark online serving throughput.

On the server side, run one of the following commands:
    vLLM OpenAI API server
    vllm serve <your_model> \
        --swap-space 16 \
        --disable-log-requests

    (TGI backend)
    ./launch_tgi_server.sh <your_model> <max_batch_total_tokens>

On the client side, run:
    python benchmarks/benchmark_serving.py \
        --backend <backend> \
        --model <your_model> \
        --dataset-name sharegpt \
        --dataset-path <path to dataset> \
        --request-rate <request_rate> \ # By default <request_rate> is inf
        --num-prompts <num_prompts> # By default <num_prompts> is 1000

    when using tgi backend, add
        --endpoint /generate_stream
    to the end of the command above.
"""
import argparse
import asyncio
import json
import os
import random
import time
import warnings
from dataclasses import dataclass
from datetime import datetime
from typing import Any, AsyncGenerator, Dict, List, Optional, Tuple

import numpy as np
from backend_request_func import (ASYNC_REQUEST_FUNCS, RequestFuncInput,
                                  RequestFuncOutput)
from tqdm.asyncio import tqdm
from transformers import PreTrainedTokenizerBase

try:
    from vllm.transformers_utils.tokenizer import get_tokenizer
except ImportError:
    from backend_request_func import get_tokenizer

try:
    from vllm.utils import FlexibleArgumentParser
except ImportError:
    from argparse import ArgumentParser as FlexibleArgumentParser


@dataclass
class BenchmarkMetrics:
    completed: int
    total_input: int
    total_output: int
    request_throughput: float
    output_throughput: float
    total_token_throughput: float
    mean_ttft_ms: float
    median_ttft_ms: float
    std_ttft_ms: float
    percentiles_ttft_ms: List[Tuple[float, float]]
    mean_tpot_ms: float
    median_tpot_ms: float
    std_tpot_ms: float
    percentiles_tpot_ms: List[Tuple[float, float]]
    mean_itl_ms: float
    median_itl_ms: float
    std_itl_ms: float
    percentiles_itl_ms: List[Tuple[float, float]]
    # E2EL stands for end-to-end latency per request.
    # It is the time taken on the client side from sending
    # a request to receiving a complete response.
    mean_e2el_ms: float
    median_e2el_ms: float
    std_e2el_ms: float
    percentiles_e2el_ms: List[Tuple[float, float]]


def sample_sharegpt_requests(
    dataset_path: str,
    num_requests: int,
    tokenizer: PreTrainedTokenizerBase,
    fixed_output_len: Optional[int] = None,
) -> List[Tuple[str, int, int]]:
    if fixed_output_len is not None and fixed_output_len < 4:
        raise ValueError("output_len too small")
    # Load the dataset.
    with open(dataset_path) as f:
        dataset = json.load(f)
    # Filter out the conversations with less than 2 turns.
    dataset = [data for data in dataset if len(data["conversations"]) >= 2]
    # Only keep the first two turns of each conversation.
    dataset = [(data["conversations"][0]["value"],
                data["conversations"][1]["value"]) for data in dataset]

    # Shuffle the dataset.
    random.shuffle(dataset)

    # Filter out sequences that are too long or too short
    filtered_dataset: List[Tuple[str, int, int]] = []
    for i in range(len(dataset)):
        if len(filtered_dataset) == num_requests:
            break

        # Tokenize the prompts and completions.
        prompt = dataset[i][0]
        prompt_token_ids = tokenizer(prompt).input_ids
        completion = dataset[i][1]
        completion_token_ids = tokenizer(completion).input_ids
        prompt_len = len(prompt_token_ids)
        output_len = len(completion_token_ids
                         ) if fixed_output_len is None else fixed_output_len
        if prompt_len < 4 or output_len < 4:
            # Prune too short sequences.
            continue
        if prompt_len > 1024 or prompt_len + output_len > 2048:
            # Prune too long sequences.
            continue
        filtered_dataset.append((prompt, prompt_len, output_len))

    return filtered_dataset


def sample_sonnet_requests(
    dataset_path: str,
    num_requests: int,
    input_len: int,
    output_len: int,
    prefix_len: int,
    tokenizer: PreTrainedTokenizerBase,
) -> List[Tuple[str, str, int, int]]:
    assert (
        input_len > prefix_len
    ), "'args.sonnet-input-len' must be greater than 'args.prefix-input-len'."

    # Load the dataset.
    with open(dataset_path) as f:
        poem_lines = f.readlines()

    # Tokenize the poem lines.
    poem_token_ids = tokenizer(poem_lines).input_ids
    average_poem_len = sum(
        len(token_ids) for token_ids in poem_token_ids) / len(poem_token_ids)

    # Base prefix for all requests.
    base_prompt = "Pick as many lines as you can from these poem lines:\n"
    base_message = [{
        "role": "user",
        "content": base_prompt,
    }]
    base_prompt_formatted = tokenizer.apply_chat_template(
        base_message, add_generation_prompt=True, tokenize=False)
    base_prompt_offset = len(tokenizer(base_prompt_formatted).input_ids)

    assert (
        input_len > base_prompt_offset
    ), f"Please set 'args.sonnet-input-len' higher than {base_prompt_offset}."
    num_input_lines = round(
        (input_len - base_prompt_offset) / average_poem_len)

    # First approximately `prefix_len` number of tokens in the
    # prompt are fixed poem lines.
    assert (
        prefix_len > base_prompt_offset
    ), f"Please set 'args.sonnet-prefix-len' higher than {base_prompt_offset}."

    num_prefix_lines = round(
        (prefix_len - base_prompt_offset) / average_poem_len)
    prefix_lines = poem_lines[:num_prefix_lines]

    # Sample the rest of lines per request.
    sampled_requests: List[Tuple[str, int, int]] = []
    for _ in range(num_requests):
        sampled_lines = "".join(
            prefix_lines +
            random.sample(poem_lines, num_input_lines - num_prefix_lines))

        prompt = f"{base_prompt}{sampled_lines}"
        message = [
            {
                "role": "user",
                "content": prompt,
            },
        ]
        prompt_formatted = tokenizer.apply_chat_template(
            message, add_generation_prompt=True, tokenize=False)
        prompt_len = len(tokenizer(prompt_formatted).input_ids)
        sampled_requests.append(
            (prompt, prompt_formatted, prompt_len, output_len))

    return sampled_requests


def sample_random_requests(
    prefix_len: int,
    input_len: int,
    output_len: int,
    num_prompts: int,
    range_ratio: float,
    tokenizer: PreTrainedTokenizerBase,
) -> List[Tuple[str, int, int]]:
    prefix_token_ids = np.random.randint(0,
                                         tokenizer.vocab_size,
                                         size=prefix_len).tolist()

    input_lens = np.random.randint(
        int(input_len * range_ratio),
        input_len + 1,
        size=num_prompts,
    )
    output_lens = np.random.randint(
        int(output_len * range_ratio),
        output_len + 1,
        size=num_prompts,
    )
    offsets = np.random.randint(0, tokenizer.vocab_size, size=num_prompts)
    input_requests = []
    for i in range(num_prompts):
        prompt = tokenizer.decode(prefix_token_ids +
                                  [(offsets[i] + i + j) % tokenizer.vocab_size
                                   for j in range(input_lens[i])])

        input_requests.append(
            (prompt, int(prefix_len + input_lens[i]), int(output_lens[i])))

    return input_requests


async def get_request(
    input_requests: List[Tuple[str, int, int]],
    request_rate: float,
) -> AsyncGenerator[Tuple[str, int, int], None]:
    input_requests = iter(input_requests)
    for request in input_requests:
        yield request

        if request_rate == float("inf"):
            # If the request rate is infinity, then we don't need to wait.
            continue

        # Sample the request interval from the exponential distribution.
        interval = np.random.exponential(1.0 / request_rate)
        # The next request will be sent after the interval.
        await asyncio.sleep(interval)


def calculate_metrics(
    input_requests: List[Tuple[str, int, int]],
    outputs: List[RequestFuncOutput],
    dur_s: float,
    tokenizer: PreTrainedTokenizerBase,
    selected_percentile_metrics: List[str],
    selected_percentiles: List[float],
) -> Tuple[BenchmarkMetrics, List[int]]:
    actual_output_lens: List[int] = []
    total_input = 0
    completed = 0
    itls: List[float] = []
    tpots: List[float] = []
    ttfts: List[float] = []
    e2els: List[float] = []
    for i in range(len(outputs)):
        if outputs[i].success:
            # We use the tokenizer to count the number of output tokens for all
            # serving backends instead of looking at len(outputs[i].itl) since
            # multiple output tokens may be bundled together
            # Note : this may inflate the output token count slightly
            output_len = len(
                tokenizer(outputs[i].generated_text,
                          add_special_tokens=False).input_ids)
            actual_output_lens.append(output_len)
            total_input += input_requests[i][1]
            if output_len > 1:
                tpots.append(
                    (outputs[i].latency - outputs[i].ttft) / (output_len - 1))
            itls += outputs[i].itl
            ttfts.append(outputs[i].ttft)
            e2els.append(outputs[i].latency)
            completed += 1
        else:
            actual_output_lens.append(0)

    if completed == 0:
        warnings.warn(
            "All requests failed. This is likely due to a misconfiguration "
            "on the benchmark arguments.",
            stacklevel=2)
    metrics = BenchmarkMetrics(
        completed=completed,
        total_input=total_input,
        total_output=sum(actual_output_lens),
        request_throughput=completed / dur_s,
        output_throughput=sum(actual_output_lens) / dur_s,
        total_token_throughput=(total_input + sum(actual_output_lens)) / dur_s,
        mean_ttft_ms=np.mean(ttfts or 0) *
        1000,  # ttfts is empty if streaming is not supported by backend
        std_ttft_ms=np.std(ttfts or 0) * 1000,
        median_ttft_ms=np.median(ttfts or 0) * 1000,
        percentiles_ttft_ms=[(p, np.percentile(ttfts or 0, p) * 1000)
                             for p in selected_percentiles],
        mean_tpot_ms=np.mean(tpots or 0) * 1000,
        std_tpot_ms=np.std(tpots or 0) * 1000,
        median_tpot_ms=np.median(tpots or 0) * 1000,
        percentiles_tpot_ms=[(p, np.percentile(tpots or 0, p) * 1000)
                             for p in selected_percentiles],
        mean_itl_ms=np.mean(itls or 0) * 1000,
        std_itl_ms=np.std(itls or 0) * 1000,
        median_itl_ms=np.median(itls or 0) * 1000,
        percentiles_itl_ms=[(p, np.percentile(itls or 0, p) * 1000)
                            for p in selected_percentiles],
        mean_e2el_ms=np.median(e2els or 0) * 1000,
        std_e2el_ms=np.std(e2els or 0) * 1000,
        median_e2el_ms=np.mean(e2els or 0) * 1000,
        percentiles_e2el_ms=[(p, np.percentile(e2els or 0, p) * 1000)
                             for p in selected_percentiles],
    )

    return metrics, actual_output_lens


async def benchmark(
    backend: str,
    api_url: str,
    base_url: str,
    model_id: str,
    tokenizer: PreTrainedTokenizerBase,
    input_requests: List[Tuple[str, int, int]],
    logprobs: Optional[int],
    best_of: int,
    use_beam_search: bool,
    request_rate: float,
    disable_tqdm: bool,
    profile: bool,
    selected_percentile_metrics: List[str],
    selected_percentiles: List[str],
):
    if backend in ASYNC_REQUEST_FUNCS:
        request_func = ASYNC_REQUEST_FUNCS[backend]
    else:
        raise ValueError(f"Unknown backend: {backend}")

    print("Starting initial single prompt test run...")
    test_prompt, test_prompt_len, test_output_len = input_requests[0]
    test_input = RequestFuncInput(
        model=model_id,
        prompt=test_prompt,
        api_url=api_url,
        prompt_len=test_prompt_len,
        output_len=test_output_len,
        logprobs=logprobs,
        best_of=best_of,
        use_beam_search=use_beam_search,
    )
    test_output = await request_func(request_func_input=test_input)
    if not test_output.success:
        raise ValueError(
            "Initial test run failed - Please make sure benchmark arguments "
            f"are correctly specified. Error: {test_output.error}")
    else:
        print("Initial test run completed. Starting main benchmark run...")

    if profile:
        print("Starting profiler...")
        profile_input = RequestFuncInput(
            model=model_id,
            prompt=test_prompt,
            api_url=base_url + "/start_profile",
            prompt_len=test_prompt_len,
            output_len=test_output_len,
<<<<<<< HEAD
=======
            logprobs=logprobs,
>>>>>>> 9ba0817f
            best_of=best_of,
            use_beam_search=use_beam_search,
        )
        profile_output = await request_func(request_func_input=profile_input)
        if profile_output.success:
            print("Profiler started")

    print(f"Traffic request rate: {request_rate}")

    pbar = None if disable_tqdm else tqdm(total=len(input_requests))

    benchmark_start_time = time.perf_counter()
    tasks: List[asyncio.Task] = []
    async for request in get_request(input_requests, request_rate):
        prompt, prompt_len, output_len = request
        request_func_input = RequestFuncInput(
            model=model_id,
            prompt=prompt,
            api_url=api_url,
            prompt_len=prompt_len,
            output_len=output_len,
            logprobs=logprobs,
            best_of=best_of,
            use_beam_search=use_beam_search,
        )
        tasks.append(
            asyncio.create_task(
                request_func(request_func_input=request_func_input,
                             pbar=pbar)))
    outputs: List[RequestFuncOutput] = await asyncio.gather(*tasks)

    if profile:
        print("Stopping profiler...")
        profile_input = RequestFuncInput(
            model=model_id,
            prompt=test_prompt,
            api_url=base_url + "/stop_profile",
            prompt_len=test_prompt_len,
            output_len=test_output_len,
<<<<<<< HEAD
=======
            logprobs=logprobs,
>>>>>>> 9ba0817f
            best_of=best_of,
            use_beam_search=use_beam_search,
        )
        profile_output = await request_func(request_func_input=profile_input)
        if profile_output.success:
            print("Profiler stopped")

    if pbar is not None:
        pbar.close()

    benchmark_duration = time.perf_counter() - benchmark_start_time

    metrics, actual_output_lens = calculate_metrics(
        input_requests=input_requests,
        outputs=outputs,
        dur_s=benchmark_duration,
        tokenizer=tokenizer,
        selected_percentile_metrics=selected_percentile_metrics,
        selected_percentiles=selected_percentiles,
    )

    print("{s:{c}^{n}}".format(s=' Serving Benchmark Result ', n=50, c='='))
    print("{:<40} {:<10}".format("Successful requests:", metrics.completed))
    print("{:<40} {:<10.2f}".format("Benchmark duration (s):",
                                    benchmark_duration))
    print("{:<40} {:<10}".format("Total input tokens:", metrics.total_input))
    print("{:<40} {:<10}".format("Total generated tokens:",
                                 metrics.total_output))
    print("{:<40} {:<10.2f}".format("Request throughput (req/s):",
                                    metrics.request_throughput))
    print("{:<40} {:<10.2f}".format("Output token throughput (tok/s):",
                                    metrics.output_throughput))
    print("{:<40} {:<10.2f}".format("Total Token throughput (tok/s):",
                                    metrics.total_token_throughput))

    result = {
        "duration": benchmark_duration,
        "completed": metrics.completed,
        "total_input_tokens": metrics.total_input,
        "total_output_tokens": metrics.total_output,
        "request_throughput": metrics.request_throughput,
        "output_throughput": metrics.output_throughput,
        "total_token_throughput": metrics.total_token_throughput,
        "input_lens": [output.prompt_len for output in outputs],
        "output_lens": actual_output_lens,
        "ttfts": [output.ttft for output in outputs],
        "itls": [output.itl for output in outputs],
        "generated_texts": [output.generated_text for output in outputs],
        "errors": [output.error for output in outputs],
    }

    def process_one_metric(
        # E.g., "ttft"
        metric_attribute_name: str,
        # E.g., "TTFT"
        metric_name: str,
        # E.g., "Time to First Token"
        metric_header: str,
    ):
        # This function print and add statistics of the specified
        # metric.
        if metric_attribute_name not in selected_percentile_metrics:
            return
        print("{s:{c}^{n}}".format(s=metric_header, n=50, c='-'))
        print("{:<40} {:<10.2f}".format(
            f"Mean {metric_name} (ms):",
            getattr(metrics, f"mean_{metric_attribute_name}_ms")))
        print("{:<40} {:<10.2f}".format(
            f"Median {metric_name} (ms):",
            getattr(metrics, f"median_{metric_attribute_name}_ms")))
        result[f"mean_{metric_attribute_name}_ms"] = getattr(
            metrics, f"mean_{metric_attribute_name}_ms")
        result[f"median_{metric_attribute_name}_ms"] = getattr(
            metrics, f"median_{metric_attribute_name}_ms")
        result[f"std_{metric_attribute_name}_ms"] = getattr(
            metrics, f"std_{metric_attribute_name}_ms")
        for p, value in getattr(metrics,
                                f"percentiles_{metric_attribute_name}_ms"):
            p_word = str(int(p)) if int(p) == p else str(p)
            print("{:<40} {:<10.2f}".format(f"P{p_word} {metric_name} (ms):",
                                            value))
            result[f"p{p_word}_{metric_attribute_name}_ms"] = value

    process_one_metric("ttft", "TTFT", "Time to First Token")
    process_one_metric("tpot", "TPOT",
                       "Time per Output Token (excl. 1st token)")
    process_one_metric("itl", "ITL", "Inter-token Latency")
    process_one_metric("e2el", "E2EL", "End-to-end Latency")

    print("=" * 50)

    return result


def main(args: argparse.Namespace):
    print(args)
    random.seed(args.seed)
    np.random.seed(args.seed)

    backend = args.backend
    # model_id = args.model
    model_id = args.model.split('/')[-1]

    tokenizer_id = args.tokenizer if args.tokenizer is not None else args.model

    if args.base_url is not None:
        api_url = f"{args.base_url}{args.endpoint}"
        base_url = f"{args.base_url}"
    else:
        api_url = f"http://{args.host}:{args.port}{args.endpoint}"
        base_url = f"http://{args.host}:{args.port}"

    tokenizer = get_tokenizer(tokenizer_id,
                              trust_remote_code=args.trust_remote_code)

    if args.dataset is not None:
        warnings.warn(
            "The '--dataset' argument will be deprecated in the next "
            "release. Please use '--dataset-name' and "
            "'--dataset-path' in the future runs.",
            stacklevel=2)
        input_requests = sample_sharegpt_requests(
            dataset_path=args.dataset,
            num_requests=args.num_prompts,
            tokenizer=tokenizer,
            fixed_output_len=args.sharegpt_output_len,
        )

    elif args.dataset_name == "sharegpt":
        input_requests = sample_sharegpt_requests(
            dataset_path=args.dataset_path,
            num_requests=args.num_prompts,
            tokenizer=tokenizer,
            fixed_output_len=args.sharegpt_output_len,
        )

    elif args.dataset_name == "sonnet":
        # Do not format the prompt, pass to message directly
        if args.backend == "openai-chat":
            input_requests = sample_sonnet_requests(
                dataset_path=args.dataset_path,
                num_requests=args.num_prompts,
                input_len=args.sonnet_input_len,
                output_len=args.sonnet_output_len,
                prefix_len=args.sonnet_prefix_len,
                tokenizer=tokenizer,
            )
            input_requests = [(prompt, prompt_len, output_len)
                              for prompt, prompt_formatted, prompt_len,
                              output_len in input_requests]
        else:
            assert (
                tokenizer.chat_template or tokenizer.default_chat_template
            ), "Tokenizer/model must have chat template for sonnet dataset."
            input_requests = sample_sonnet_requests(
                dataset_path=args.dataset_path,
                num_requests=args.num_prompts,
                input_len=args.sonnet_input_len,
                output_len=args.sonnet_output_len,
                prefix_len=args.sonnet_prefix_len,
                tokenizer=tokenizer,
            )
            input_requests = [(prompt_formatted, prompt_len, output_len)
                              for prompt, prompt_formatted, prompt_len,
                              output_len in input_requests]

    elif args.dataset_name == "random":
        input_requests = sample_random_requests(
            prefix_len=args.random_prefix_len,
            input_len=args.random_input_len,
            output_len=args.random_output_len,
            num_prompts=args.num_prompts,
            range_ratio=args.random_range_ratio,
            tokenizer=tokenizer,
        )

    else:
        raise ValueError(f"Unknown dataset: {args.dataset_name}")

    benchmark_result = asyncio.run(
        benchmark(
            backend=backend,
            api_url=api_url,
            base_url=base_url,
            model_id=model_id,
            tokenizer=tokenizer,
            input_requests=input_requests,
            logprobs=args.logprobs,
            best_of=args.best_of,
            use_beam_search=args.use_beam_search,
            request_rate=args.request_rate,
            disable_tqdm=args.disable_tqdm,
            profile=args.profile,
            selected_percentile_metrics=args.percentile_metrics.split(","),
            selected_percentiles=[
                float(p) for p in args.metric_percentiles.split(",")
            ],
        ))

    # Save config and results to json
    if args.save_result:
        result_json: Dict[str, Any] = {}

        # Setup
        current_dt = datetime.now().strftime("%Y%m%d-%H%M%S")
        result_json["date"] = current_dt
        result_json["backend"] = backend
        result_json["model_id"] = model_id
        result_json["tokenizer_id"] = tokenizer_id
        result_json["best_of"] = args.best_of
        result_json["use_beam_search"] = args.use_beam_search
        result_json["num_prompts"] = args.num_prompts

        # Metadata
        if args.metadata:
            for item in args.metadata:
                if "=" in item:
                    kvstring = item.split("=")
                    result_json[kvstring[0].strip()] = kvstring[1].strip()
                else:
                    raise ValueError(
                        "Invalid metadata format. Please use KEY=VALUE format."
                    )

        # Traffic
        result_json["request_rate"] = (
            args.request_rate if args.request_rate < float("inf") else "inf")

        # Merge with benchmark result
        result_json = {**result_json, **benchmark_result}

        # Save to file
        base_model_id = model_id.split("/")[-1]
        file_name = f"{backend}-{args.request_rate}qps-{base_model_id}-{current_dt}.json"  #noqa
        if args.result_filename:
            file_name = args.result_filename
        if args.result_dir:
            file_name = os.path.join(args.result_dir, file_name)
        with open(file_name, "w") as outfile:
            json.dump(result_json, outfile)


if __name__ == "__main__":
    parser = FlexibleArgumentParser(
        description="Benchmark the online serving throughput.")
    parser.add_argument(
        "--backend",
        type=str,
        default="vllm",
        choices=list(ASYNC_REQUEST_FUNCS.keys()),
    )
    parser.add_argument(
        "--base-url",
        type=str,
        default=None,
        help="Server or API base url if not using http host and port.",
    )
    parser.add_argument("--host", type=str, default="localhost")
    parser.add_argument("--port", type=int, default=8000)
    parser.add_argument(
        "--endpoint",
        type=str,
        default="/v1/completions",
        help="API endpoint.",
    )
    parser.add_argument(
        "--dataset",
        type=str,
        default=None,
        help="Path to the ShareGPT dataset, will be deprecated in the "
        "next release.",
    )
    parser.add_argument(
        "--dataset-name",
        type=str,
        default="sharegpt",
        choices=["sharegpt", "sonnet", "random"],
        help="Name of the dataset to benchmark on.",
    )
    parser.add_argument("--dataset-path",
                        type=str,
                        default=None,
                        help="Path to the dataset.")
    parser.add_argument(
        "--model",
        type=str,
        required=True,
        help="Name of the model.",
    )
    parser.add_argument(
        "--tokenizer",
        type=str,
        help=
        "Name or path of the tokenizer, if not using the default tokenizer.",  # noqa: E501
    )
    parser.add_argument(
        "--best-of",
        type=int,
        default=1,
        help="Generates `best_of` sequences per prompt and "
        "returns the best one.",
    )
    parser.add_argument("--use-beam-search", action="store_true")
    parser.add_argument(
        "--num-prompts",
        type=int,
        default=1000,
        help="Number of prompts to process.",
    )
    parser.add_argument(
        "--sharegpt-output-len",
        type=int,
        default=None,
        help="Output length for each request. Overrides the output length "
        "from the ShareGPT dataset.")
    parser.add_argument(
        "--sonnet-input-len",
        type=int,
        default=550,
        help=
        "Number of input tokens per request, used only for sonnet dataset.",
    )
    parser.add_argument(
        "--sonnet-output-len",
        type=int,
        default=150,
        help=
        "Number of output tokens per request, used only for sonnet dataset.",
    )
    parser.add_argument(
        "--logprobs",
        type=int,
        default=None,
        help=("Number of logprobs-per-token to compute & return as part of "
              "the request. If unspecified, then either (1) if beam search "
              "is disabled, no logprobs are computed & a single dummy "
              "logprob is returned for each token; or (2) if beam search "
              "is enabled 1 logprob per token is computed"),
    )
    parser.add_argument(
        "--sonnet-prefix-len",
        type=int,
        default=200,
        help=
        "Number of prefix tokens per request, used only for sonnet dataset.",
    )
    parser.add_argument(
        "--random-input-len",
        type=int,
        default=1024,
        help=
        "Number of input tokens per request, used only for random sampling.",
    )
    parser.add_argument(
        "--random-output-len",
        type=int,
        default=128,
        help=
        "Number of output tokens per request, used only for random sampling.",
    )
    parser.add_argument(
        "--random-range-ratio",
        type=float,
        default=1.0,
        help="Range of sampled ratio of input/output length, "
        "used only for random sampling.",
    )
    parser.add_argument(
        "--random-prefix-len",
        type=int,
        default=0,
        help="Number of fixed prefix tokens before random "
        " context. The length range of context in a random "
        " request is [random-prefix-len, "
        " random-prefix-len + random-prefix-len * random-range-ratio).")
    parser.add_argument(
        "--request-rate",
        type=float,
        default=float("inf"),
        help="Number of requests per second. If this is inf, "
        "then all the requests are sent at time 0. "
        "Otherwise, we use Poisson process to synthesize "
        "the request arrival times.",
    )
    parser.add_argument("--seed", type=int, default=0)
    parser.add_argument(
        "--trust-remote-code",
        action="store_true",
        help="Trust remote code from huggingface",
    )
    parser.add_argument(
        "--disable-tqdm",
        action="store_true",
        help="Specify to disable tqdm progress bar.",
    )
    parser.add_argument(
        "--profile",
        action="store_true",
        help="Use Torch Profiler. The endpoint must be launched with "
        "VLLM_TORCH_PROFILER_DIR to enable profiler.",
    )
    parser.add_argument(
        "--save-result",
        action="store_true",
        help="Specify to save benchmark results to a json file",
    )
    parser.add_argument(
        "--metadata",
        metavar="KEY=VALUE",
        nargs="*",
        help="Key-value pairs (e.g, --metadata version=0.3.3 tp=1) "
        "for metadata of this run to be saved in the result JSON file "
        "for record keeping purposes.",
    )
    parser.add_argument(
        "--result-dir",
        type=str,
        default=None,
        help="Specify directory to save benchmark json results."
        "If not specified, results are saved in the current directory.",
    )
    parser.add_argument(
        "--result-filename",
        type=str,
        default=None,
        help="Specify the filename to save benchmark json results."
        "If not specified, results will be saved in "
        "{backend}-{args.request_rate}qps-{base_model_id}-{current_dt}.json"
        " format.",
    )
    parser.add_argument(
        "--percentile-metrics",
        type=str,
        default="ttft,tpot,itl",
        help="Comma-seperated list of selected metrics to report percentils. "
        "This argument specifies the metrics to report percentiles. "
        "Allowed metric names are \"ttft\", \"tpot\", \"itl\", \"e2el\". "
        "Default value is \"ttft,tpot,itl\".")
    parser.add_argument(
        "--metric-percentiles",
        type=str,
        default="99",
        help="Comma-seperated list of percentiles for selected metrics. "
        "To report 25-th, 50-th, and 75-th percentiles, use \"25,50,75\". "
        "Default value is \"99\". "
        "Use \"--percentile-metrics\" to select metrics.",
    )

    args = parser.parse_args()
    main(args)<|MERGE_RESOLUTION|>--- conflicted
+++ resolved
@@ -370,10 +370,7 @@
             api_url=base_url + "/start_profile",
             prompt_len=test_prompt_len,
             output_len=test_output_len,
-<<<<<<< HEAD
-=======
             logprobs=logprobs,
->>>>>>> 9ba0817f
             best_of=best_of,
             use_beam_search=use_beam_search,
         )
@@ -413,10 +410,7 @@
             api_url=base_url + "/stop_profile",
             prompt_len=test_prompt_len,
             output_len=test_output_len,
-<<<<<<< HEAD
-=======
             logprobs=logprobs,
->>>>>>> 9ba0817f
             best_of=best_of,
             use_beam_search=use_beam_search,
         )
@@ -517,9 +511,7 @@
     np.random.seed(args.seed)
 
     backend = args.backend
-    # model_id = args.model
-    model_id = args.model.split('/')[-1]
-
+    model_id = args.model
     tokenizer_id = args.tokenizer if args.tokenizer is not None else args.model
 
     if args.base_url is not None:
