psutil
sentencepiece  # Required for LLaMA tokenizer.
numpy < 2.0.0
requests
tqdm
py-cpuinfo
transformers >= 4.43.2  # Required for Chameleon and Llama 3.1 hotfox.
tokenizers >= 0.19.1  # Required for Llama 3.
protobuf # Required by LlamaTokenizer.
<<<<<<< HEAD
fastapi
aiohttp
openai >= 1.0 # Ensure modern openai package (ensure types module present)
uvicorn[standard]
pydantic >= 2.8  # Required for OpenAI server.
=======
fastapi < 0.113.0; python_version < '3.9'
fastapi >= 0.114.1; python_version >= '3.9'
aiohttp
openai >= 1.40.0 # Ensure modern openai package (ensure types module present)
uvicorn[standard]
pydantic >= 2.9  # Required for fastapi >= 0.113.0
>>>>>>> 9ba0817f
pillow  # Required for image processing
prometheus_client >= 0.18.0
prometheus-fastapi-instrumentator >= 7.0.0
tiktoken >= 0.6.0  # Required for DBRX tokenizer
lm-format-enforcer == 0.10.6
outlines >= 0.0.43, < 0.1 # Requires torch >= 2.1.0
typing_extensions >= 4.10
filelock >= 3.10.4 # filelock starts to support `mode` argument from 3.10.4
partial-json-parser # used for parsing partial JSON outputs
pyzmq
msgspec
gguf == 0.9.1
importlib_metadata
<<<<<<< HEAD
mistral_common >= 1.3.4
pyyaml
=======
mistral_common >= 1.4.0
pyyaml
six>=1.16.0; python_version > '3.11' # transitive dependency of pandas that needs to be the latest version for python 3.12
einops # Required for Qwen2-VL.
>>>>>>> 9ba0817f
<|MERGE_RESOLUTION|>--- conflicted
+++ resolved
@@ -7,20 +7,12 @@
 transformers >= 4.43.2  # Required for Chameleon and Llama 3.1 hotfox.
 tokenizers >= 0.19.1  # Required for Llama 3.
 protobuf # Required by LlamaTokenizer.
-<<<<<<< HEAD
-fastapi
-aiohttp
-openai >= 1.0 # Ensure modern openai package (ensure types module present)
-uvicorn[standard]
-pydantic >= 2.8  # Required for OpenAI server.
-=======
 fastapi < 0.113.0; python_version < '3.9'
 fastapi >= 0.114.1; python_version >= '3.9'
 aiohttp
 openai >= 1.40.0 # Ensure modern openai package (ensure types module present)
 uvicorn[standard]
 pydantic >= 2.9  # Required for fastapi >= 0.113.0
->>>>>>> 9ba0817f
 pillow  # Required for image processing
 prometheus_client >= 0.18.0
 prometheus-fastapi-instrumentator >= 7.0.0
@@ -34,12 +26,7 @@
 msgspec
 gguf == 0.9.1
 importlib_metadata
-<<<<<<< HEAD
-mistral_common >= 1.3.4
-pyyaml
-=======
 mistral_common >= 1.4.0
 pyyaml
 six>=1.16.0; python_version > '3.11' # transitive dependency of pandas that needs to be the latest version for python 3.12
-einops # Required for Qwen2-VL.
->>>>>>> 9ba0817f
+einops # Required for Qwen2-VL.