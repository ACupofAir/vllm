ARG NIGHTLY_DATE="20240828"
ARG BASE_IMAGE="us-central1-docker.pkg.dev/tpu-pytorch-releases/docker/xla:nightly_3.10_tpuvm_$NIGHTLY_DATE"

FROM $BASE_IMAGE
WORKDIR /workspace

<<<<<<< HEAD
=======
# Install some basic utilities
RUN apt-get update && apt-get install -y ffmpeg libsm6 libxext6 libgl1 

>>>>>>> 9ba0817f
# Install the TPU and Pallas dependencies.
RUN python3 -m pip install torch_xla[tpu] -f https://storage.googleapis.com/libtpu-releases/index.html
RUN python3 -m pip install torch_xla[pallas] -f https://storage.googleapis.com/jax-releases/jax_nightly_releases.html -f https://storage.googleapis.com/jax-releases/jaxlib_nightly_releases.html

# Build vLLM.
COPY . /workspace/vllm
ENV VLLM_TARGET_DEVICE="tpu"
RUN cd /workspace/vllm && python3 -m pip install -r requirements-tpu.txt
RUN cd /workspace/vllm && python3 setup.py develop

CMD ["/bin/bash"]<|MERGE_RESOLUTION|>--- conflicted
+++ resolved
@@ -4,12 +4,9 @@
 FROM $BASE_IMAGE
 WORKDIR /workspace
 
-<<<<<<< HEAD
-=======
 # Install some basic utilities
 RUN apt-get update && apt-get install -y ffmpeg libsm6 libxext6 libgl1 
 
->>>>>>> 9ba0817f
 # Install the TPU and Pallas dependencies.
 RUN python3 -m pip install torch_xla[tpu] -f https://storage.googleapis.com/libtpu-releases/index.html
 RUN python3 -m pip install torch_xla[pallas] -f https://storage.googleapis.com/jax-releases/jax_nightly_releases.html -f https://storage.googleapis.com/jax-releases/jaxlib_nightly_releases.html
