# In this file, you can add more tests to run either by adding a new step or
# adding a new command to an existing step. See different options here for examples.

# This script will be feed into Jinja template in `test-template-aws.j2` at
# https://github.com/vllm-project/buildkite-ci/blob/main/scripts/test-template-aws.j2 
# to generate the final pipeline yaml file.

# Documentation
# label(str): the name of the test. emoji allowed.
# fast_check(bool): whether to run this on each commit on fastcheck pipeline.
# fast_check_only(bool): run this test on fastcheck pipeline only
# command(str): the single command to run for tests. incompatible with commands.
# commands(list): the list of commands to run for test. incompatbile with command.
# mirror_hardwares(list): the list of hardwares to run the test on as well. currently only supports [amd]
# gpu(str): override the GPU selection for the test. default is on L4 GPUs. currently only supports a100
# num_gpus(int): override the number of GPUs for the test. default to 1 GPU. currently support 2,4.
# num_nodes(int): whether to simulate multi-node setup by launch multiple containers on one host, 
#     in this case, commands must be specified. the first command runs on first host, the second
#     command runs on the second host.
# working_dir(str): specify the place where command should execute, default to /vllm-workspace/tests
# source_file_dependencies(list): the list of prefix to opt-in the test for, if empty, the test will always run.

# When adding a test
# - If the test belong to an existing group, add it there
# - If the test is short, add to any existing step
# - If the test takes more than 10min, then it is okay to create a new step. 
#   Note that all steps execute in parallel. 

steps:
##### fast check tests  #####

- label: Documentation Build # 2min
  working_dir: "/vllm-workspace/test_docs/docs"
<<<<<<< HEAD
  fast_check: true
  no_gpu: True
  commands:
  - pip install -r requirements-docs.txt
  - SPHINXOPTS=\"-W\" make html
  # Check API reference (if it fails, you may have missing mock imports)
  - grep \"sig sig-object py\" build/html/dev/sampling_params.html

- label: Async Engine, Inputs, Utils, Worker Test # 15min
  fast_check: true
=======
  fast_check: true
  no_gpu: True
  commands:
  - pip install -r requirements-docs.txt
  - SPHINXOPTS=\"-W\" make html
  # Check API reference (if it fails, you may have missing mock imports)
  - grep \"sig sig-object py\" build/html/dev/sampling_params.html

- label: Async Engine, Inputs, Utils, Worker Test # 15min
  fast_check: true
>>>>>>> 9ba0817f
  source_file_dependencies:
  - vllm/
  - tests/async_engine
  - tests/test_inputs
  - tests/multimodal
  - tests/test_utils
  - tests/worker
  commands:
  - pytest -v -s async_engine # Async Engine
  - NUM_SCHEDULER_STEPS=4 pytest -v -s async_engine/test_async_llm_engine.py
  - pytest -v -s test_inputs.py
  - pytest -v -s multimodal
  - pytest -v -s test_utils.py # Utils
  - pytest -v -s worker # Worker

- label: Basic Correctness Test # 30min
  #mirror_hardwares: [amd]
  fast_check: true
  source_file_dependencies:
  - vllm/
  - tests/basic_correctness
  commands:
  - pytest -v -s basic_correctness/test_basic_correctness.py
  - pytest -v -s basic_correctness/test_cpu_offload.py
  - VLLM_ATTENTION_BACKEND=XFORMERS pytest -v -s basic_correctness/test_chunked_prefill.py
  - VLLM_ATTENTION_BACKEND=FLASH_ATTN pytest -v -s basic_correctness/test_chunked_prefill.py
  - VLLM_TEST_ENABLE_ARTIFICIAL_PREEMPT=1 pytest -v -s basic_correctness/test_preemption.py
  
- label: Core Test # 10min
  mirror_hardwares: [amd]
  fast_check: true
  source_file_dependencies:
  - vllm/core
  - vllm/distributed
  - tests/core
  commands:
  - pytest -v -s core

- label: Entrypoints Test # 20min
  working_dir: "/vllm-workspace/tests"
  fast_check: true
  #mirror_hardwares: [amd]
  source_file_dependencies:
  - vllm/
  commands:
  - pip install -e ./plugins/vllm_add_dummy_model
  - pip install git+https://github.com/EleutherAI/lm-evaluation-harness.git@a4987bba6e9e9b3f22bd3a6c1ecf0abd04fd5622#egg=lm_eval[api]
  - pytest -v -s entrypoints/llm --ignore=entrypoints/llm/test_lazy_outlines.py
  - pytest -v -s entrypoints/llm/test_lazy_outlines.py # it needs a clean process
  - pytest -v -s entrypoints/openai
  - pytest -v -s entrypoints/test_chat_utils.py
<<<<<<< HEAD

=======
  - pytest -v -s entrypoints/offline_mode # Needs to avoid interference with other tests
>>>>>>> 9ba0817f

- label: Distributed Tests (4 GPUs) # 10min
  working_dir: "/vllm-workspace/tests"
  num_gpus: 4
  fast_check: true
  source_file_dependencies:
  - vllm/distributed/
  - vllm/core/
  - tests/distributed
  - tests/spec_decode/e2e/test_integration_dist_tp4
  commands:
  - pytest -v -s distributed/test_pynccl.py
  - pytest -v -s spec_decode/e2e/test_integration_dist_tp4.py

- label: Metrics, Tracing Test # 10min
  num_gpus: 2 
  fast_check: true
  source_file_dependencies:
  - vllm/
  - tests/metrics
  - tests/tracing
  commands:
  - pytest -v -s metrics 
  - "pip install \
      'opentelemetry-sdk>=1.26.0,<1.27.0' \
      'opentelemetry-api>=1.26.0,<1.27.0' \
      'opentelemetry-exporter-otlp>=1.26.0,<1.27.0' \
      'opentelemetry-semantic-conventions-ai>=0.4.1,<0.5.0'"
  - pytest -v -s tracing

##### fast check tests  #####
#####  1 GPU test  #####
<<<<<<< HEAD

- label: Regression Test # 5min
  mirror_hardwares: [amd]
  source_file_dependencies:
  - vllm/
  - tests/test_regression
  command: pytest -v -s test_regression.py
  working_dir: "/vllm-workspace/tests" # optional

- label: Engine Test # 10min
  mirror_hardwares: [amd]
  source_file_dependencies:
  - vllm/
=======

- label: Regression Test # 5min
  mirror_hardwares: [amd]
  source_file_dependencies:
  - vllm/
  - tests/test_regression
  command: pytest -v -s test_regression.py
  working_dir: "/vllm-workspace/tests" # optional

- label: Engine Test # 10min
  mirror_hardwares: [amd]
  source_file_dependencies:
  - vllm/
>>>>>>> 9ba0817f
  - tests/engine
  - tests/tokenization
  commands:
  - pytest -v -s engine test_sequence.py test_config.py test_logger.py
  # OOM in the CI unless we run this separately
  - pytest -v -s tokenization

- label: Examples Test # 12min
  working_dir: "/vllm-workspace/examples"
  #mirror_hardwares: [amd]
  source_file_dependencies:
  - vllm/entrypoints
  - examples/
  commands:
    - pip install awscli tensorizer # for llava example and tensorizer test
    - python3 offline_inference.py
    - python3 cpu_offload.py
    - python3 offline_inference_chat.py
    - python3 offline_inference_with_prefix.py
    - python3 llm_engine_example.py
    - python3 offline_inference_vision_language.py
    - python3 offline_inference_vision_language_multi_image.py
    - python3 tensorize_vllm_model.py --model facebook/opt-125m serialize --serialized-directory /tmp/ --suffix v1 && python3 tensorize_vllm_model.py --model facebook/opt-125m deserialize --path-to-tensors /tmp/vllm/facebook/opt-125m/v1/model.tensors
    - python3 offline_inference_encoder_decoder.py

<<<<<<< HEAD
- label: Models Test # 1hr10min
  source_file_dependencies:
  - vllm/
  - tests/models
  commands:
    - pip install -e ./plugins/vllm_add_dummy_model
    - pytest -v -s models/test_oot_registration.py # it needs a clean process
    - pytest -v -s models -m \"not vlm\" --ignore=models/test_oot_registration.py

- label: torch compile integration test
  source_file_dependencies:
  - vllm/
  commands:
    - pytest -v -s ./compile/test_full_graph.py
    - pytest -v -s ./compile/test_wrapper.py


- label: Vision Language Models Test # 42min
  #mirror_hardwares: [amd]
  source_file_dependencies:
  - vllm/
  commands:
    - pytest -v -s models -m vlm

=======
- label: torch compile integration test
  source_file_dependencies:
  - vllm/
  commands:
    - pytest -v -s ./compile/test_full_graph.py
    - pytest -v -s ./compile/test_wrapper.py

>>>>>>> 9ba0817f
- label: Prefix Caching Test # 7min
  #mirror_hardwares: [amd]
  source_file_dependencies:
  - vllm/
  - tests/prefix_caching
  commands:
    - pytest -v -s prefix_caching

- label: Samplers Test # 18min
  source_file_dependencies:
  - vllm/model_executor/layers
  - vllm/sampling_metadata.py
  - tests/samplers
<<<<<<< HEAD
  commands:
    - pytest -v -s samplers
    - VLLM_USE_FLASHINFER_SAMPLER=1 pytest -v -s samplers

- label: LogitsProcessor Test # 5min
  mirror_hardwares: [amd]
  source_file_dependencies:
  - vllm/model_executor/layers
  - tests/test_logits_processor
  command: pytest -v -s test_logits_processor.py

- label: Speculative decoding tests # 22min
  source_file_dependencies:
  - vllm/spec_decode
  - tests/spec_decode
  commands:
    # See https://github.com/vllm-project/vllm/issues/5152
    - export VLLM_ATTENTION_BACKEND=XFORMERS
    - pytest -v -s spec_decode

- label: LoRA Test %N # 30min each
  mirror_hardwares: [amd]
  source_file_dependencies:
  - vllm/lora
  - tests/lora
  command: pytest -v -s lora --shard-id=$$BUILDKITE_PARALLEL_JOB --num-shards=$$BUILDKITE_PARALLEL_JOB_COUNT --ignore=lora/test_long_context.py
  parallelism: 4

- label: Kernels Test %N # 30min each
  source_file_dependencies:
  - csrc/
  - vllm/attention
  - tests/kernels
  commands:
    - pytest -v -s kernels --shard-id=$$BUILDKITE_PARALLEL_JOB --num-shards=$$BUILDKITE_PARALLEL_JOB_COUNT
  parallelism: 4

- label: Tensorizer Test # 11min
  mirror_hardwares: [amd]
  soft_fail: true
  source_file_dependencies:
  - vllm/model_executor/model_loader
  - tests/tensorizer_loader
  commands:
    - apt-get update && apt-get install -y curl libsodium23
    - export VLLM_WORKER_MULTIPROC_METHOD=spawn
    - pytest -v -s tensorizer_loader

=======
  commands:
    - pytest -v -s samplers
    - VLLM_USE_FLASHINFER_SAMPLER=1 pytest -v -s samplers

- label: LogitsProcessor Test # 5min
  mirror_hardwares: [amd]
  source_file_dependencies:
  - vllm/model_executor/layers
  - tests/test_logits_processor
  command: pytest -v -s test_logits_processor.py

- label: Speculative decoding tests # 22min
  source_file_dependencies:
  - vllm/spec_decode
  - tests/spec_decode
  commands:
    # See https://github.com/vllm-project/vllm/issues/5152
    - export VLLM_ATTENTION_BACKEND=XFORMERS
    - pytest -v -s spec_decode/e2e/test_multistep_correctness.py
    - pytest -v -s spec_decode --ignore=spec_decode/e2e/test_multistep_correctness.py

- label: LoRA Test %N # 30min each
  mirror_hardwares: [amd]
  source_file_dependencies:
  - vllm/lora
  - tests/lora
  command: pytest -v -s lora --shard-id=$$BUILDKITE_PARALLEL_JOB --num-shards=$$BUILDKITE_PARALLEL_JOB_COUNT --ignore=lora/test_long_context.py
  parallelism: 4

- label: Kernels Test %N # 30min each
  mirror_hardwares: [amd]
  source_file_dependencies:
  - csrc/
  - vllm/attention
  - tests/kernels
  commands:
    - pytest -v -s kernels --shard-id=$$BUILDKITE_PARALLEL_JOB --num-shards=$$BUILDKITE_PARALLEL_JOB_COUNT
  parallelism: 4

- label: Tensorizer Test # 11min
  mirror_hardwares: [amd]
  soft_fail: true
  source_file_dependencies:
  - vllm/model_executor/model_loader
  - tests/tensorizer_loader
  commands:
    - apt-get update && apt-get install -y curl libsodium23
    - export VLLM_WORKER_MULTIPROC_METHOD=spawn
    - pytest -v -s tensorizer_loader

>>>>>>> 9ba0817f
- label: Benchmarks # 9min
  working_dir: "/vllm-workspace/.buildkite"
  mirror_hardwares: [amd]
  source_file_dependencies:
  - benchmarks/
  commands:
  - pip install aiohttp
  - bash run-benchmarks.sh

- label: Quantization Test # 15min
  source_file_dependencies:
  - csrc/
  - vllm/model_executor/layers/quantization
  - tests/quantization
  command: pytest -v -s quantization

- label: LM Eval Small Models # 53min
  working_dir: "/vllm-workspace/.buildkite/lm-eval-harness"
  source_file_dependencies:
  - csrc/
  - vllm/model_executor/layers/quantization
  commands:
  - pip install lm-eval
  - export VLLM_WORKER_MULTIPROC_METHOD=spawn
  - bash ./run-tests.sh -c configs/models-small.txt -t 1

- label: OpenAI-Compatible Tool Use # 20 min
  fast_check: false
  mirror_hardwares: [ amd ]
  source_file_dependencies:
    - vllm/
    - tests/tool_use
  commands:
    - pytest -v -s tool_use

<<<<<<< HEAD
=======
#####  models test  #####

- label: Basic Models Test # 3min
  source_file_dependencies:
  - vllm/
  - tests/models
  commands:
    - pip install -e ./plugins/vllm_add_dummy_model
    - pytest -v -s models/test_oot_registration.py # it needs a clean process
    - pytest -v -s models/*.py --ignore=models/test_oot_registration.py

- label: Decoder-only Language Models Test # 1h3min
  #mirror_hardwares: [amd]
  source_file_dependencies:
  - vllm/
  - tests/models/decoder_only/language
  commands:
    - pytest -v -s models/decoder_only/language

- label: Decoder-only Multi-Modal Models Test # 56min
  #mirror_hardwares: [amd]
  source_file_dependencies:
  - vllm/
  - tests/models/decoder_only/audio_language
  - tests/models/decoder_only/vision_language
  commands:
    - pytest -v -s models/decoder_only/audio_language
    - pytest -v -s models/decoder_only/vision_language

- label: Other Models Test # 5min
  #mirror_hardwares: [amd]
  source_file_dependencies:
  - vllm/
  - tests/models/embedding/language
  - tests/models/encoder_decoder/language
  commands:
    - pytest -v -s models/embedding/language
    - pytest -v -s models/encoder_decoder/language

>>>>>>> 9ba0817f
#####  1 GPU test  #####
#####  multi gpus test  #####

- label: Distributed Comm Ops Test # 7min
  working_dir: "/vllm-workspace/tests"
  num_gpus: 2
  source_file_dependencies:
  - vllm/distributed
  - tests/distributed
  commands:
  - pytest -v -s distributed/test_comm_ops.py
  - pytest -v -s distributed/test_shm_broadcast.py

- label: 2 Node Tests (4 GPUs in total) # 16min
  working_dir: "/vllm-workspace/tests"
  num_gpus: 2
  num_nodes: 2
  source_file_dependencies:
  - vllm/distributed/
  - vllm/engine/
  - vllm/executor/
  - vllm/model_executor/models/
  - tests/distributed/
  commands:
  - # the following commands are for the first node, with ip 192.168.10.10 (ray environment already set up)
<<<<<<< HEAD
    - VLLM_TEST_SAME_HOST=0 torchrun --nnodes 2 --nproc-per-node=2 --rdzv_backend=c10d --rdzv_endpoint=192.168.10.10 distributed/test_same_node.py
    - VLLM_MULTI_NODE=1 pytest -v -s distributed/test_multi_node_assignment.py
    - VLLM_MULTI_NODE=1 pytest -v -s distributed/test_pipeline_parallel.py
  - # the following commands are for the second node, with ip 192.168.10.11 (ray environment already set up)
    - VLLM_TEST_SAME_HOST=0 torchrun --nnodes 2 --nproc-per-node=2 --rdzv_backend=c10d --rdzv_endpoint=192.168.10.10 distributed/test_same_node.py
=======
    - VLLM_TEST_SAME_HOST=0 torchrun --nnodes 2 --nproc-per-node=2 --rdzv_backend=c10d --rdzv_endpoint=192.168.10.10 distributed/test_same_node.py | grep -q 'Same node test passed'
    - VLLM_MULTI_NODE=1 pytest -v -s distributed/test_multi_node_assignment.py
    - VLLM_MULTI_NODE=1 pytest -v -s distributed/test_pipeline_parallel.py
  - # the following commands are for the second node, with ip 192.168.10.11 (ray environment already set up)
    - VLLM_TEST_SAME_HOST=0 torchrun --nnodes 2 --nproc-per-node=2 --rdzv_backend=c10d --rdzv_endpoint=192.168.10.10 distributed/test_same_node.py | grep -q 'Same node test passed'
>>>>>>> 9ba0817f

- label: Distributed Tests (2 GPUs) # 28min
  #mirror_hardwares: [amd]
  working_dir: "/vllm-workspace/tests"
  num_gpus: 2
  source_file_dependencies:
  - vllm/distributed/
  - vllm/engine/
  - vllm/executor/
  - vllm/model_executor/models/
  - tests/distributed/
  commands:
<<<<<<< HEAD
  - VLLM_TEST_SAME_HOST=1 torchrun --nproc-per-node=4 distributed/test_same_node.py
  - TARGET_TEST_SUITE=L4 pytest -v -s distributed/test_basic_distributed_correctness.py
  - pytest -v -s distributed/test_basic_distributed_correctness_enc_dec.py
  - pytest -v -s distributed/test_chunked_prefill_distributed.py
  - pytest -v -s distributed/test_multimodal_broadcast.py
=======
  - VLLM_TEST_SAME_HOST=1 torchrun --nproc-per-node=4 distributed/test_same_node.py | grep -q 'Same node test passed'
  - TARGET_TEST_SUITE=L4 pytest basic_correctness/ -v -s -m distributed_2_gpus
  # Avoid importing model tests that cause CUDA reinitialization error
  - pytest models/encoder_decoder/language/test_bart.py models/decoder_only/vision_language/test_broadcast.py -v -s -m distributed_2_gpus
>>>>>>> 9ba0817f
  - pytest -v -s spec_decode/e2e/test_integration_dist_tp2.py
  - pip install -e ./plugins/vllm_add_dummy_model
  - pytest -v -s distributed/test_distributed_oot.py
  - CUDA_VISIBLE_DEVICES=0,1 pytest -v -s test_sharded_state_loader.py
  - CUDA_VISIBLE_DEVICES=0,1 pytest -v -s distributed/test_utils.py

- label: Multi-step Tests (4 GPUs) # 21min
  working_dir: "/vllm-workspace/tests"
  num_gpus: 4
  source_file_dependencies:
  - vllm/model_executor/layers/sampler.py
  - vllm/sequence.py
  - vllm/worker/worker_base.py
  - vllm/worker/worker.py
  - vllm/worker/multi_step_worker.py
  - vllm/worker/model_runner_base.py
  - vllm/worker/model_runner.py
  - vllm/worker/multi_step_model_runner.py
  - vllm/engine
  - tests/multi_step
  commands:
  - pytest -v -s multi_step/test_correctness_async_llm.py
  - pytest -v -s multi_step/test_correctness_llm.py

- label: Pipeline Parallelism Test # 23min
  working_dir: "/vllm-workspace/tests"
  num_gpus: 4
  source_file_dependencies:
  - vllm/distributed/
  - vllm/engine/
  - vllm/executor/
  - vllm/model_executor/models/
  - tests/distributed/
  commands:
  - pytest -v -s distributed/test_pp_cudagraph.py
  - pytest -v -s distributed/test_pipeline_parallel.py
<<<<<<< HEAD

- label: LoRA Long Context (Distributed) # 11min
  # This test runs llama 13B, so it is required to run on 4 GPUs.
  num_gpus: 4
  source_file_dependencies:
  - vllm/lora
  - tests/lora/test_long_context
  commands:
    # FIXIT: find out which code initialize cuda before running the test
    # before the fix, we need to use spawn to test it
    - export VLLM_WORKER_MULTIPROC_METHOD=spawn
    - pytest -v -s -x lora/test_long_context.py

- label: Weight Loading Multiple GPU Test
  working_dir: "/vllm-workspace/tests"
  num_gpus: 2
  source_file_dependencies:
  - vllm/
  - tests/weight_loading
  commands:
    - bash weight_loading/run_model_weight_loading_test.sh

=======

- label: LoRA Long Context (Distributed) # 11min
  # This test runs llama 13B, so it is required to run on 4 GPUs.
  num_gpus: 4
  soft_fail: true
  source_file_dependencies:
  - vllm/lora
  - tests/lora/test_long_context
  commands:
    # FIXIT: find out which code initialize cuda before running the test
    # before the fix, we need to use spawn to test it
    - export VLLM_WORKER_MULTIPROC_METHOD=spawn
    - pytest -v -s -x lora/test_long_context.py

- label: Weight Loading Multiple GPU Test
  working_dir: "/vllm-workspace/tests"
  num_gpus: 2
  source_file_dependencies:
  - vllm/
  - tests/weight_loading
  commands:
    - bash weight_loading/run_model_weight_loading_test.sh -c weight_loading/models.txt

- label: Weight Loading Multiple GPU Test - Large Models # optional
  working_dir: "/vllm-workspace/tests"
  num_gpus: 2
  gpu: a100
  optional: true
  source_file_dependencies:
  - vllm/
  - tests/weight_loading
  commands:
    - bash weight_loading/run_model_weight_loading_test.sh -c weight_loading/models-large.txt 

>>>>>>> 9ba0817f

##### multi gpus test #####
##### A100 test #####

- label: Distributed Tests (A100) # optional
  gpu: a100
  num_gpus: 4
  source_file_dependencies:
  - vllm/
  commands: 
  # NOTE: don't test llama model here, it seems hf implementation is buggy
  # see https://github.com/vllm-project/vllm/pull/5689 for details
  - pytest -v -s distributed/test_custom_all_reduce.py
  - TARGET_TEST_SUITE=A100 pytest -v -s distributed/test_basic_distributed_correctness.py
  - pytest -v -s -x lora/test_mixtral.py

- label: LM Eval Large Models # optional
  gpu: a100
  num_gpus: 4
  working_dir: "/vllm-workspace/.buildkite/lm-eval-harness"
  source_file_dependencies:
  - csrc/
  - vllm/model_executor/layers/quantization
  commands:
  - pip install lm-eval
  - export VLLM_WORKER_MULTIPROC_METHOD=spawn
  - bash ./run-tests.sh -c configs/models-large.txt -t 4<|MERGE_RESOLUTION|>--- conflicted
+++ resolved
@@ -31,7 +31,6 @@
 
 - label: Documentation Build # 2min
   working_dir: "/vllm-workspace/test_docs/docs"
-<<<<<<< HEAD
   fast_check: true
   no_gpu: True
   commands:
@@ -42,18 +41,6 @@
 
 - label: Async Engine, Inputs, Utils, Worker Test # 15min
   fast_check: true
-=======
-  fast_check: true
-  no_gpu: True
-  commands:
-  - pip install -r requirements-docs.txt
-  - SPHINXOPTS=\"-W\" make html
-  # Check API reference (if it fails, you may have missing mock imports)
-  - grep \"sig sig-object py\" build/html/dev/sampling_params.html
-
-- label: Async Engine, Inputs, Utils, Worker Test # 15min
-  fast_check: true
->>>>>>> 9ba0817f
   source_file_dependencies:
   - vllm/
   - tests/async_engine
@@ -105,11 +92,7 @@
   - pytest -v -s entrypoints/llm/test_lazy_outlines.py # it needs a clean process
   - pytest -v -s entrypoints/openai
   - pytest -v -s entrypoints/test_chat_utils.py
-<<<<<<< HEAD
-
-=======
   - pytest -v -s entrypoints/offline_mode # Needs to avoid interference with other tests
->>>>>>> 9ba0817f
 
 - label: Distributed Tests (4 GPUs) # 10min
   working_dir: "/vllm-workspace/tests"
@@ -142,7 +125,6 @@
 
 ##### fast check tests  #####
 #####  1 GPU test  #####
-<<<<<<< HEAD
 
 - label: Regression Test # 5min
   mirror_hardwares: [amd]
@@ -156,21 +138,6 @@
   mirror_hardwares: [amd]
   source_file_dependencies:
   - vllm/
-=======
-
-- label: Regression Test # 5min
-  mirror_hardwares: [amd]
-  source_file_dependencies:
-  - vllm/
-  - tests/test_regression
-  command: pytest -v -s test_regression.py
-  working_dir: "/vllm-workspace/tests" # optional
-
-- label: Engine Test # 10min
-  mirror_hardwares: [amd]
-  source_file_dependencies:
-  - vllm/
->>>>>>> 9ba0817f
   - tests/engine
   - tests/tokenization
   commands:
@@ -196,16 +163,6 @@
     - python3 tensorize_vllm_model.py --model facebook/opt-125m serialize --serialized-directory /tmp/ --suffix v1 && python3 tensorize_vllm_model.py --model facebook/opt-125m deserialize --path-to-tensors /tmp/vllm/facebook/opt-125m/v1/model.tensors
     - python3 offline_inference_encoder_decoder.py
 
-<<<<<<< HEAD
-- label: Models Test # 1hr10min
-  source_file_dependencies:
-  - vllm/
-  - tests/models
-  commands:
-    - pip install -e ./plugins/vllm_add_dummy_model
-    - pytest -v -s models/test_oot_registration.py # it needs a clean process
-    - pytest -v -s models -m \"not vlm\" --ignore=models/test_oot_registration.py
-
 - label: torch compile integration test
   source_file_dependencies:
   - vllm/
@@ -213,23 +170,6 @@
     - pytest -v -s ./compile/test_full_graph.py
     - pytest -v -s ./compile/test_wrapper.py
 
-
-- label: Vision Language Models Test # 42min
-  #mirror_hardwares: [amd]
-  source_file_dependencies:
-  - vllm/
-  commands:
-    - pytest -v -s models -m vlm
-
-=======
-- label: torch compile integration test
-  source_file_dependencies:
-  - vllm/
-  commands:
-    - pytest -v -s ./compile/test_full_graph.py
-    - pytest -v -s ./compile/test_wrapper.py
-
->>>>>>> 9ba0817f
 - label: Prefix Caching Test # 7min
   #mirror_hardwares: [amd]
   source_file_dependencies:
@@ -243,7 +183,6 @@
   - vllm/model_executor/layers
   - vllm/sampling_metadata.py
   - tests/samplers
-<<<<<<< HEAD
   commands:
     - pytest -v -s samplers
     - VLLM_USE_FLASHINFER_SAMPLER=1 pytest -v -s samplers
@@ -262,7 +201,8 @@
   commands:
     # See https://github.com/vllm-project/vllm/issues/5152
     - export VLLM_ATTENTION_BACKEND=XFORMERS
-    - pytest -v -s spec_decode
+    - pytest -v -s spec_decode/e2e/test_multistep_correctness.py
+    - pytest -v -s spec_decode --ignore=spec_decode/e2e/test_multistep_correctness.py
 
 - label: LoRA Test %N # 30min each
   mirror_hardwares: [amd]
@@ -273,6 +213,7 @@
   parallelism: 4
 
 - label: Kernels Test %N # 30min each
+  mirror_hardwares: [amd]
   source_file_dependencies:
   - csrc/
   - vllm/attention
@@ -292,58 +233,6 @@
     - export VLLM_WORKER_MULTIPROC_METHOD=spawn
     - pytest -v -s tensorizer_loader
 
-=======
-  commands:
-    - pytest -v -s samplers
-    - VLLM_USE_FLASHINFER_SAMPLER=1 pytest -v -s samplers
-
-- label: LogitsProcessor Test # 5min
-  mirror_hardwares: [amd]
-  source_file_dependencies:
-  - vllm/model_executor/layers
-  - tests/test_logits_processor
-  command: pytest -v -s test_logits_processor.py
-
-- label: Speculative decoding tests # 22min
-  source_file_dependencies:
-  - vllm/spec_decode
-  - tests/spec_decode
-  commands:
-    # See https://github.com/vllm-project/vllm/issues/5152
-    - export VLLM_ATTENTION_BACKEND=XFORMERS
-    - pytest -v -s spec_decode/e2e/test_multistep_correctness.py
-    - pytest -v -s spec_decode --ignore=spec_decode/e2e/test_multistep_correctness.py
-
-- label: LoRA Test %N # 30min each
-  mirror_hardwares: [amd]
-  source_file_dependencies:
-  - vllm/lora
-  - tests/lora
-  command: pytest -v -s lora --shard-id=$$BUILDKITE_PARALLEL_JOB --num-shards=$$BUILDKITE_PARALLEL_JOB_COUNT --ignore=lora/test_long_context.py
-  parallelism: 4
-
-- label: Kernels Test %N # 30min each
-  mirror_hardwares: [amd]
-  source_file_dependencies:
-  - csrc/
-  - vllm/attention
-  - tests/kernels
-  commands:
-    - pytest -v -s kernels --shard-id=$$BUILDKITE_PARALLEL_JOB --num-shards=$$BUILDKITE_PARALLEL_JOB_COUNT
-  parallelism: 4
-
-- label: Tensorizer Test # 11min
-  mirror_hardwares: [amd]
-  soft_fail: true
-  source_file_dependencies:
-  - vllm/model_executor/model_loader
-  - tests/tensorizer_loader
-  commands:
-    - apt-get update && apt-get install -y curl libsodium23
-    - export VLLM_WORKER_MULTIPROC_METHOD=spawn
-    - pytest -v -s tensorizer_loader
-
->>>>>>> 9ba0817f
 - label: Benchmarks # 9min
   working_dir: "/vllm-workspace/.buildkite"
   mirror_hardwares: [amd]
@@ -379,8 +268,6 @@
   commands:
     - pytest -v -s tool_use
 
-<<<<<<< HEAD
-=======
 #####  models test  #####
 
 - label: Basic Models Test # 3min
@@ -420,7 +307,6 @@
     - pytest -v -s models/embedding/language
     - pytest -v -s models/encoder_decoder/language
 
->>>>>>> 9ba0817f
 #####  1 GPU test  #####
 #####  multi gpus test  #####
 
@@ -446,19 +332,11 @@
   - tests/distributed/
   commands:
   - # the following commands are for the first node, with ip 192.168.10.10 (ray environment already set up)
-<<<<<<< HEAD
-    - VLLM_TEST_SAME_HOST=0 torchrun --nnodes 2 --nproc-per-node=2 --rdzv_backend=c10d --rdzv_endpoint=192.168.10.10 distributed/test_same_node.py
-    - VLLM_MULTI_NODE=1 pytest -v -s distributed/test_multi_node_assignment.py
-    - VLLM_MULTI_NODE=1 pytest -v -s distributed/test_pipeline_parallel.py
-  - # the following commands are for the second node, with ip 192.168.10.11 (ray environment already set up)
-    - VLLM_TEST_SAME_HOST=0 torchrun --nnodes 2 --nproc-per-node=2 --rdzv_backend=c10d --rdzv_endpoint=192.168.10.10 distributed/test_same_node.py
-=======
     - VLLM_TEST_SAME_HOST=0 torchrun --nnodes 2 --nproc-per-node=2 --rdzv_backend=c10d --rdzv_endpoint=192.168.10.10 distributed/test_same_node.py | grep -q 'Same node test passed'
     - VLLM_MULTI_NODE=1 pytest -v -s distributed/test_multi_node_assignment.py
     - VLLM_MULTI_NODE=1 pytest -v -s distributed/test_pipeline_parallel.py
   - # the following commands are for the second node, with ip 192.168.10.11 (ray environment already set up)
     - VLLM_TEST_SAME_HOST=0 torchrun --nnodes 2 --nproc-per-node=2 --rdzv_backend=c10d --rdzv_endpoint=192.168.10.10 distributed/test_same_node.py | grep -q 'Same node test passed'
->>>>>>> 9ba0817f
 
 - label: Distributed Tests (2 GPUs) # 28min
   #mirror_hardwares: [amd]
@@ -471,18 +349,10 @@
   - vllm/model_executor/models/
   - tests/distributed/
   commands:
-<<<<<<< HEAD
-  - VLLM_TEST_SAME_HOST=1 torchrun --nproc-per-node=4 distributed/test_same_node.py
-  - TARGET_TEST_SUITE=L4 pytest -v -s distributed/test_basic_distributed_correctness.py
-  - pytest -v -s distributed/test_basic_distributed_correctness_enc_dec.py
-  - pytest -v -s distributed/test_chunked_prefill_distributed.py
-  - pytest -v -s distributed/test_multimodal_broadcast.py
-=======
   - VLLM_TEST_SAME_HOST=1 torchrun --nproc-per-node=4 distributed/test_same_node.py | grep -q 'Same node test passed'
   - TARGET_TEST_SUITE=L4 pytest basic_correctness/ -v -s -m distributed_2_gpus
   # Avoid importing model tests that cause CUDA reinitialization error
   - pytest models/encoder_decoder/language/test_bart.py models/decoder_only/vision_language/test_broadcast.py -v -s -m distributed_2_gpus
->>>>>>> 9ba0817f
   - pytest -v -s spec_decode/e2e/test_integration_dist_tp2.py
   - pip install -e ./plugins/vllm_add_dummy_model
   - pytest -v -s distributed/test_distributed_oot.py
@@ -519,11 +389,11 @@
   commands:
   - pytest -v -s distributed/test_pp_cudagraph.py
   - pytest -v -s distributed/test_pipeline_parallel.py
-<<<<<<< HEAD
 
 - label: LoRA Long Context (Distributed) # 11min
   # This test runs llama 13B, so it is required to run on 4 GPUs.
   num_gpus: 4
+  soft_fail: true
   source_file_dependencies:
   - vllm/lora
   - tests/lora/test_long_context
@@ -540,30 +410,6 @@
   - vllm/
   - tests/weight_loading
   commands:
-    - bash weight_loading/run_model_weight_loading_test.sh
-
-=======
-
-- label: LoRA Long Context (Distributed) # 11min
-  # This test runs llama 13B, so it is required to run on 4 GPUs.
-  num_gpus: 4
-  soft_fail: true
-  source_file_dependencies:
-  - vllm/lora
-  - tests/lora/test_long_context
-  commands:
-    # FIXIT: find out which code initialize cuda before running the test
-    # before the fix, we need to use spawn to test it
-    - export VLLM_WORKER_MULTIPROC_METHOD=spawn
-    - pytest -v -s -x lora/test_long_context.py
-
-- label: Weight Loading Multiple GPU Test
-  working_dir: "/vllm-workspace/tests"
-  num_gpus: 2
-  source_file_dependencies:
-  - vllm/
-  - tests/weight_loading
-  commands:
     - bash weight_loading/run_model_weight_loading_test.sh -c weight_loading/models.txt
 
 - label: Weight Loading Multiple GPU Test - Large Models # optional
@@ -577,7 +423,6 @@
   commands:
     - bash weight_loading/run_model_weight_loading_test.sh -c weight_loading/models-large.txt 
 
->>>>>>> 9ba0817f
 
 ##### multi gpus test #####
 ##### A100 test #####
