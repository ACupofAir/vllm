--- conflicted
+++ resolved
@@ -120,9 +120,6 @@
     torch.testing.assert_close(hf_states.flatten(0, 1),
                                vllm_states,
                                rtol=mixtral_moe_tol[dtype],
-<<<<<<< HEAD
-                               atol=mixtral_moe_tol[dtype])
-=======
                                atol=mixtral_moe_tol[dtype])
 
 
@@ -314,5 +311,4 @@
                                       renormalize=False)
     torch_output = torch_moe_single(a, w_ref.transpose(1, 2), score, topk)
 
-    assert compute_max_diff(marlin_output, torch_output) < 1e-2
->>>>>>> 9ba0817f
+    assert compute_max_diff(marlin_output, torch_output) < 1e-2