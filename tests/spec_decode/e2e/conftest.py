--- conflicted
+++ resolved
@@ -1,8 +1,3 @@
-<<<<<<< HEAD
-import asyncio
-import os
-=======
->>>>>>> 9ba0817f
 from itertools import cycle
 from typing import List, Optional, Tuple
 
@@ -15,135 +10,6 @@
 from ...models.utils import check_logprobs_close, check_outputs_equal
 from ...utils import RemoteOpenAIServer
 
-<<<<<<< HEAD
-
-class AsyncLLM:
-    """AsyncLLM
-
-    Note: Current LLM class in vllm don't support async mode, for test purpose,
-    we implement async one in here. Maybe we could move to
-    vllm/entrypoints/llm.py in future.
-
-    Below AsyncLLM is directly borrow from vllm/entrypoints/llm.py with changes
-    to make to work in async mode.
-    """
-
-    def __init__(
-        self,
-        model: str,
-        tokenizer: Optional[str] = None,
-        tokenizer_mode: str = "auto",
-        skip_tokenizer_init: bool = False,
-        trust_remote_code: bool = False,
-        tensor_parallel_size: int = 1,
-        dtype: str = "auto",
-        quantization: Optional[str] = None,
-        revision: Optional[str] = None,
-        tokenizer_revision: Optional[str] = None,
-        seed: int = 0,
-        gpu_memory_utilization: float = 0.9,
-        swap_space: int = 4,
-        enforce_eager: bool = False,
-        max_seq_len_to_capture: int = 8192,
-        disable_custom_all_reduce: bool = False,
-        **kwargs,
-    ) -> None:
-        if "disable_log_stats" not in kwargs:
-            kwargs["disable_log_stats"] = True
-
-        # Needed to engine_use_ray works as a deprecated feature,
-        # otherwise the following constructor will raise an exception
-        os.environ["VLLM_ALLOW_ENGINE_USE_RAY"] = "1"
-
-        engine_args = AsyncEngineArgs(
-            model=model,
-            tokenizer=tokenizer,
-            tokenizer_mode=tokenizer_mode,
-            skip_tokenizer_init=skip_tokenizer_init,
-            trust_remote_code=trust_remote_code,
-            tensor_parallel_size=tensor_parallel_size,
-            dtype=dtype,
-            quantization=quantization,
-            revision=revision,
-            tokenizer_revision=tokenizer_revision,
-            seed=seed,
-            gpu_memory_utilization=gpu_memory_utilization,
-            swap_space=swap_space,
-            enforce_eager=enforce_eager,
-            max_seq_len_to_capture=max_seq_len_to_capture,
-            # For now use ray for the distributed back-end, since
-            # we rely on the use of engine_use_ray=True to avoid
-            # reinitializing CUDA in the same process (driver worker)
-            engine_use_ray=True,
-            distributed_executor_backend="ray",
-            disable_custom_all_reduce=disable_custom_all_reduce,
-            **kwargs,
-        )
-        self.request_counter = Counter()
-        self.llm_engine = AsyncLLMEngine.from_engine_args(
-            engine_args, usage_context=UsageContext.LLM_CLASS)
-
-    def generate(
-        self,
-        prompts: Optional[Union[str, List[str]]] = None,
-        sampling_params: Optional[Union[SamplingParams,
-                                        List[SamplingParams]]] = None,
-        prompt_token_ids: Optional[List[List[int]]] = None,
-        use_tqdm: bool = True,
-        lora_request: Optional[LoRARequest] = None,
-        multi_modal_data: Optional[MultiModalDataDict] = None,
-        prompt_adapter_request: Optional[PromptAdapterRequest] = None
-    ) -> List[RequestOutput]:
-
-        if prompts is None:
-            raise ValueError("prompts must be provided.")
-        if isinstance(prompts, str):
-            # Convert a single prompt to a list.
-            prompts = [prompts]
-
-        if prompts is not None:
-            num_requests = len(prompts)
-
-        if sampling_params is None:
-            # Use default sampling params.
-            sampling_params = SamplingParams()
-
-        elif isinstance(sampling_params,
-                        list) and len(sampling_params) != num_requests:
-            raise ValueError("The lengths of prompts and "
-                             "sampling_params must be the same.")
-
-        async def get_output(prompt, sampling_param) -> RequestOutput:
-            request_id = random_uuid()
-            results_generator = self.llm_engine.generate(
-                prompt, sampling_param, request_id)
-            final_output = None
-            async for request_output in results_generator:
-                final_output = request_output
-            assert final_output is not None
-            return final_output
-
-        outputs: List[RequestOutput] = []
-        try:
-            for i in range(num_requests):
-                prompt = prompts[i] if prompts is not None else None
-                params = sampling_params[i] if isinstance(
-                    sampling_params, Sequence) else sampling_params
-                res = asyncio.run(get_output(prompt, params))
-                outputs.append(res)
-        finally:
-            ray.shutdown()
-        return outputs
-
-
-@pytest.fixture
-def baseline_llm_generator(request, common_llm_kwargs,
-                           per_test_common_llm_kwargs, baseline_llm_kwargs,
-                           seed):
-    return create_llm_generator("baseline", request, common_llm_kwargs,
-                                per_test_common_llm_kwargs,
-                                baseline_llm_kwargs, seed)
-=======
 PROMPTS = [
     "Hello, my name is",
     "The president of the United States is",
@@ -154,7 +20,6 @@
     "Curious George is a",
     "Python 3.11 brings improvements to its",
 ]
->>>>>>> 9ba0817f
 
 
 @pytest.fixture
@@ -286,30 +151,6 @@
 
     prompts = [prompt for prompt, _ in zip(cycle(PROMPTS), range(batch_size))]
 
-<<<<<<< HEAD
-    run_equality_correctness_test(baseline_llm_generator,
-                                  test_llm_generator,
-                                  batch_size,
-                                  max_output_len,
-                                  force_output_len,
-                                  temperature=0.0,
-                                  seeded=False,
-                                  print_tokens=print_tokens,
-                                  ensure_all_accepted=ensure_all_accepted)
-
-
-def run_equality_correctness_test(
-        baseline_llm_generator,
-        test_llm_generator,
-        batch_size,
-        max_output_len,
-        force_output_len: bool,
-        temperature: float,
-        seeded: bool,
-        print_tokens: bool = False,
-        ensure_all_accepted: bool = False,
-        expected_acceptance_rate: Optional[float] = None):
-=======
     if disable_seed:
         seed = None
 
@@ -359,76 +200,10 @@
                                      max_output_len: int,
                                      seed: int = 0,
                                      temperature: float = 0.0):
->>>>>>> 9ba0817f
     """Helper method that compares the outputs of both the baseline LLM and
     the test LLM. It asserts greedy equality, e.g. that the outputs are exactly
     the same when temperature is zero.
     """
-<<<<<<< HEAD
-
-    prompts = [
-        "Hello, my name is",
-        "The president of the United States is",
-        "The capital of France is",
-        "The future of AI is",
-        "San Francisco is know for its",
-        "Facebook was created in 2004 by",
-        "Curious George is a",
-        "Python 3.11 brings improvements to its",
-    ]
-
-    prompts = [prompt for prompt, _ in zip(cycle(prompts), range(batch_size))]
-
-    # If the test requires that we generated max_output_len tokens, then set the
-    # sampling params to ignore eos token.
-    ignore_eos = force_output_len
-
-    if seeded:
-        sampling_params = [
-            SamplingParams(
-                max_tokens=max_output_len,
-                ignore_eos=ignore_eos,
-                temperature=temperature,
-                seed=i,
-            ) for i in range(len(prompts))
-        ]
-    else:
-        sampling_params = SamplingParams(
-            max_tokens=max_output_len,
-            ignore_eos=ignore_eos,
-            temperature=temperature,
-        )
-
-    (spec_batch_tokens, spec_batch_token_ids,
-     acceptance_rate) = get_output_from_llm_generator(test_llm_generator,
-                                                      prompts, sampling_params)
-
-    (baseline_batch_tokens, baseline_batch_token_ids,
-     _) = get_output_from_llm_generator(baseline_llm_generator, prompts,
-                                        sampling_params)
-
-    assert len(baseline_batch_token_ids) == len(prompts)
-    assert len(spec_batch_token_ids) == len(prompts)
-
-    for i, (baseline_token_ids, baseline_tokens, spec_token_ids,
-            spec_tokens) in enumerate(
-                zip(baseline_batch_token_ids, baseline_batch_tokens,
-                    spec_batch_token_ids, spec_batch_tokens)):
-        if print_tokens:
-            print(f'{i=} {baseline_tokens=}')
-            print(f'{i=}     {spec_tokens=}')
-        print(f'{i=} {baseline_token_ids=}')
-        print(f'{i=}     {spec_token_ids=}')
-        assert baseline_token_ids == spec_token_ids
-
-    print(f'{acceptance_rate=}')
-
-    if ensure_all_accepted:
-        assert acceptance_rate == 1.0
-
-    if expected_acceptance_rate is not None:
-        assert acceptance_rate >= expected_acceptance_rate - 1e-2
-=======
     arg1 = common_llm_kwargs + per_test_common_llm_kwargs + baseline_llm_kwargs
     arg2 = common_llm_kwargs + per_test_common_llm_kwargs + test_llm_kwargs
     env1 = env2 = None
@@ -467,5 +242,4 @@
     for arg1_result, arg2_result in zip(arg1_results, arg2_results):
         assert arg1_result == arg2_result, (
             f"Results for {model=} are not the same with {arg1=} and {arg2=}. "
-            f"{arg1_result=} != {arg2_result=}")
->>>>>>> 9ba0817f
+            f"{arg1_result=} != {arg2_result=}")